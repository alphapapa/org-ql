--- conflicted
+++ resolved
@@ -316,25 +316,21 @@
            (list (cons 'todo (lambda (element)
                                (org-element-property :todo-keyword element)))
                  (cons 'heading (lambda (element)
-<<<<<<< HEAD
-                                  (org-make-link-string
+                                  (let ((normalized-heading
+                                         (org-ql-search--link-heading-search-string (org-element-property :raw-value element))))
+                                    (org-make-link-string
                                      (cond
                                       ((or (eq org-id-link-to-org-use-id t)
                                            (and org-id-link-to-org-use-id
                                                 (org-element-property :ID element)))
                                        (format "id:%s" (org-element-property :ID element)))
                                       ((string-equal (org-element-property :file element) (buffer-file-name))
-                                       (org-element-property :raw-value element))
+                                       normalized-heading)
                                       (t
                                        (format "file:%s::*%s"
                                                (org-element-property :file element)
-                                               (org-element-property :raw-value element))))
-                                     (org-link-display-format (org-element-property :raw-value element)))))
-=======
-                                  (let ((normalized-heading
-                                         (org-ql-search--link-heading-search-string (org-element-property :raw-value element))))
-                                    (org-make-link-string normalized-heading (org-link-display-format normalized-heading)))))
->>>>>>> e41cdb45
+                                               normalized-heading)))
+                                     (org-link-display-format normalized-heading)))))
                  (cons 'priority (lambda (element)
                                    (--when-let (org-element-property :priority element)
                                      (char-to-string it))))
