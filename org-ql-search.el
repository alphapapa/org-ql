--- conflicted
+++ resolved
@@ -280,26 +280,18 @@
 For example, an org-ql dynamic block header could look like:
 
   #+BEGIN: org-ql :query (todo \"UNDERWAY\") :columns (priority todo heading) :sort (priority date) :ts-format \"%Y-%m-%d %H:%M\""
-<<<<<<< HEAD
-  (-let* (((&plist :query :columns :sort :ts-format :take :file) params)
-=======
   (-let* (((&plist :scope :query :columns :sort :ts-format :take) params)
->>>>>>> 597b413d
           (query (cl-etypecase query
-                   (string (org-ql--plain-query query))
+                   (string (org-ql--query-string-to-sexp query))
                    (list  ;; SAFETY: Query is in sexp form: ask for confirmation, because it could contain arbitrary code.
                     (org-ql--ask-unsafe-query query)
                     query)))
           (columns (or columns '(heading todo (priority "P"))))
-<<<<<<< HEAD
-          (file (or file (current-buffer)))
-=======
           (scope (cond ((listp scope) scope)
                        ((string-equal scope "org-agenda-files") (org-agenda-files))
                        ((or (not scope) (string-equal scope "buffer")) (current-buffer))
                        ((string-equal scope "org-directory") (org-ql-search-directories-files))
                        (t (user-error "Unknown scope '%s'" scope))))
->>>>>>> 597b413d
           ;; MAYBE: Custom column functions.
           (format-fns
            ;; NOTE: Backquoting this alist prevents the lambdas from seeing
@@ -307,11 +299,9 @@
            (list (cons 'todo (lambda (element)
                                (org-element-property :todo-keyword element)))
                  (cons 'heading (lambda (element)
-                                  (let ((m (plist-get (cadr element) :org-hd-marker)))
-                                    (with-current-buffer (marker-buffer m)
-                                      (save-excursion
-                                        (goto-char m)
-                                        (org-store-link nil nil))))))
+                                  (org-make-link-string (org-element-property :raw-value element)
+                                                        (org-link-display-format
+                                                         (org-element-property :raw-value element)))))
                  (cons 'priority (lambda (element)
                                    (--when-let (org-element-property :priority element)
                                      (char-to-string it))))
@@ -326,13 +316,9 @@
                                    (ts-format ts-format (ts-parse-org-element it)))))
                  (cons 'property (lambda (element property)
                                    (org-element-property (intern (concat ":" (upcase property))) element)))))
-<<<<<<< HEAD
-          (elements (org-ql-query :from file
-=======
           (elements (org-ql-query :from scope
->>>>>>> 597b413d
                                   :where query
-                                  :select 'element-with-markers
+                                  :select '(org-element-headline-parser (line-end-position))
                                   :order-by sort)))
     (when take
       (setf elements (cl-etypecase take
