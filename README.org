--- conflicted
+++ resolved
@@ -401,7 +401,6 @@
 
 /Note:/ Breaking changes may be made before version 1.0, but in the event of major changes, attempts at backward compatibility will be made with obsolescence declarations, translation of arguments, etc.  Users who need stability guarantees before 1.0 may choose to use tagged stable releases.
 
-<<<<<<< HEAD
 ** 0.5-pre
 
 *Added*
@@ -410,12 +409,11 @@
 
 *Changed*
 +  Binding to refresh search/view buffers changed to =r=.
-=======
+
 ** 0.4.2
 
 *Fixed*
 +  Items' to-do keywords were not shown in views.
->>>>>>> 4b1e253e
 
 ** 0.4.1
 
