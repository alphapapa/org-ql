--- conflicted
+++ resolved
@@ -402,7 +402,6 @@
 
 /Note:/ Breaking changes may be made before version 1.0, but in the event of major changes, attempts at backward compatibility will be made with obsolescence declarations, translation of arguments, etc.  Users who need stability guarantees before 1.0 may choose to use tagged stable releases.
 
-<<<<<<< HEAD
 ** 0.5-pre
 
 *Added*
@@ -412,12 +411,11 @@
 
 *Changed*
 +  Binding to refresh search/view buffers changed to =r=.
-=======
+
 ** 0.4.6
 
 *Fixed*
 +  Compatibility with newer versions of the =peg= library, which removed a macro used by this package.  (Fixes [[https://github.com/alphapapa/org-ql/issues/75][#75]].  Thanks to [[https://github.com/novoid][Karl Voit]] and [[https://github.com/karlicoss][@karlicoss]] for reporting.)
->>>>>>> 00800556
 
 ** 0.4.5
 
