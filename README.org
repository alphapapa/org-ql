--- conflicted
+++ resolved
@@ -402,7 +402,6 @@
 
 /Note:/ Breaking changes may be made before version 1.0, but in the event of major changes, attempts at backward compatibility will be made with obsolescence declarations, translation of arguments, etc.  Users who need stability guarantees before 1.0 may choose to use tagged stable releases.
 
-<<<<<<< HEAD
 ** 0.5-pre
 
 *Added*
@@ -412,12 +411,11 @@
 
 *Changed*
 +  Binding to refresh search/view buffers changed to =r=.
-=======
+
 ** 0.4.4
 
 *Fixed*
 +  Compatibility with Org Agenda remote editing commands (some of which were broken by 0.4.3).  (Fixes [[https://github.com/alphapapa/org-ql/issues/102][#102]].  Thanks to [[https://github.com/AloisJanicek][Alois Janíček]] for reporting.)
->>>>>>> 4fef5b08
 
 ** 0.4.3
 
