--- conflicted
+++ resolved
@@ -553,7 +553,6 @@
 
 /Note:/ Breaking changes may be made before version 1.0, but in the event of major changes, attempts at backward compatibility will be made with obsolescence declarations, translation of arguments, etc.  Users who need stability guarantees before 1.0 may choose to use tagged stable releases.
 
-<<<<<<< HEAD
 ** 0.8-pre
 
 *Additions*
@@ -566,12 +565,11 @@
 *Compatibility*
 
 + Org v9.7's ~org-element~ API changes required some adjustments.  ([[https://github.com/alphapapa/org-ql/issues/364][#364]].  Thanks to several users for reporting, and to [[https://github.com/yantar92][Ihor Radchenko]] for his feedback.)
-=======
+
 ** 0.7.4
 
 *Fixes*
 + Ignore empty quoted strings in plain-string queries ([[https://github.com/alphapapa/org-ql/issues/383][#383]]).
->>>>>>> 38e16b4a
 
 ** 0.7.3
 
