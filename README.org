--- conflicted
+++ resolved
@@ -467,7 +467,6 @@
 
 /Note:/ Breaking changes may be made before version 1.0, but in the event of major changes, attempts at backward compatibility will be made with obsolescence declarations, translation of arguments, etc.  Users who need stability guarantees before 1.0 may choose to use tagged stable releases.
 
-<<<<<<< HEAD
 ** 0.3-pre
 
 *Added*
@@ -499,12 +498,11 @@
 
 *Internal*
 +  Refactored code from file =org-ql-agenda.el= into files =org-ql-search.el= and =org-ql-view.el=.  Function and variable names have been changed accordingly.
-=======
+
 ** 0.2.2
 
 *Fixed*
 +  =(deadline auto)= selector matched entries whose deadlines had a warning period that had not yet been entered (=org-deadline-warning-days= too soon).
->>>>>>> 463d5bce
 
 ** 0.2.1
 
