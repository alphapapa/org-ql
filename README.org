#+TITLE: org-ql

# NOTE: Using =BEGIN_HTML= for this causes TeX/info export to fail, but this HTML block works.
#+HTML: <a href=https://alphapapa.github.io/dont-tread-on-emacs/><img src="images/dont-tread-on-emacs-150.png" align="right"></a>

# NOTE: To avoid having this in the info manual, we use HTML rather than Org syntax; it still appears with the GitHub renderer.
#+HTML: <a href="https://melpa.org/#/org-ql"><img src="https://melpa.org/packages/org-ql-badge.svg"></a> <a href="https://stable.melpa.org/#/org-ql"><img src="https://stable.melpa.org/packages/org-ql-badge.svg"></a>

This package provides a query language for Org files.  It offers two syntax styles: Lisp-like sexps and search engine-like keywords.

It includes three libraries: The =org-ql= library is flexible and may be used as a backend for other tools.  The libraries =org-ql-search= and =helm-org-ql= provide interactive search commands and saved views.

* Contents
:PROPERTIES:
:TOC:      this
:END:
  -  [[#screenshots][Screenshots]]
  -  [[#installation][Installation]]
  -  [[#usage][Usage]]
    -  [[#commands][Commands]]
    -  [[#queries][Queries]]
    -  [[#functions--macros][Functions / Macros]]
  -  [[#changelog][Changelog]]
  -  [[#notes][Notes]]

* Screenshots

[[images/org-ql-search.gif]]

[[images/org-ql-search-snippet.png]]

[[images/helm-org-ql.gif]]

[[images/org-ql-view-sidebar.gif]]

* Installation
:PROPERTIES:
:TOC:      ignore-children
:END:

The package may be installed directly from [[https://melpa.org/#/org-ql][MELPA]] or with other tools like [[https://framagit.org/steckerhalter/quelpa][Quelpa]].

After installation, you can use the commands without additional configuration.  /Note: The command =helm-org-ql= only works if the package =helm-org= is installed; Helm is not a dependency of this package, so it's not automatically installed./

To use the functions and macros in your own Elisp code, use libraries =org-ql= and =org-ql-view=.

** Quelpa

Installing with [[https://framagit.org/steckerhalter/quelpa][Quelpa]] is easy:

1.  Install [[https://framagit.org/steckerhalter/quelpa-use-package#installation][quelpa-use-package]] (which can be installed directly from MELPA).
2.  Add this form to your init file:

#+BEGIN_SRC elisp
  (use-package org-ql
    :quelpa (org-ql :fetcher github :repo "alphapapa/org-ql"))
#+END_SRC

* Usage

These commands and functions are included:

+  *Showing an agenda-like view:*
     -  ~org-ql-search~ (command)
     -  ~org-ql-view~ (command)
     -  ~org-ql-view-sidebar~ (command)
     -  ~org-ql-block~ (agenda block function)
+  *Showing a tree in a buffer:*
     -  ~org-ql-sparse-tree~ (command)
+  *Showing results with Helm*:
     -  ~helm-org-ql~ (command)
+  *Returning a list of matches or acting on them:*
     -  ~org-ql~ (macro)
     -  ~org-ql-select~ (function)
     -  ~org-ql-query~ (function)

Feedback on these APIs is welcome.  Eventually, after being tested and polished, they will be considered stable. 

# TODO: Find a way to get these examples included in the info manual.
Lisp code examples are in [[examples.org]].

** Commands
:PROPERTIES:
:TOC:      ignore-children
:END:

*** org-ql-search

/Note: This command supports both sexp queries and [[#non-sexp-query-syntax][non-sexp queries]]./

Read ~QUERY~ and search with ~org-ql~.  Interactively, prompt for these variables:

~BUFFERS-FILES~: ~A~ list of buffers and/or files to search.  Interactively, may also be:

+ ~buffer~: search the current buffer 
+ ~all~: search all Org buffers 
+ ~agenda~: search buffers returned by the function ~org-agenda-files~ 
+ An expression which evaluates to a list of files/buffers 
+ A space-separated list of file or buffer names

~GROUPS~: An ~org-super-agenda~ group set.  See variable ~org-super-agenda-groups~.

~NARROW~: When non-nil, don't widen buffers before searching. Interactively, with prefix, leave narrowed.

~SORT~: One or a list of ~org-ql~ sorting functions, like ~date~ or ~priority~.

*Bindings:* Keys bound in results buffer.
+  =g=: Refresh results.  With prefix, prompt to adjust search parameters.
+  =C-x C-s=: Save query to variable ~org-ql-views~ (accessible with command ~org-ql-view~).

*Note:* The view buffer is currently put in ~org-agenda-mode~, which means that /some/ Org Agenda commands work, such as jumping to entries and changing item priorities (without necessarily updating the view).  This feature is experimental and not guaranteed to work correctly with all commands.  (It works to the extent it does because the appropriate text properties are placed on each item, imitating an Agenda buffer.)

*** helm-org-ql

/Note: This command uses [[#non-sexp-query-syntax][non-sexp queries]]./

This command displays matches with Helm.  *Note:* Helm is not a package dependency, so this command only works if the package =helm-org= is installed.

+  Press =C-x C-s= in the Helm session to save the results to an =org-ql-search= buffer.

*** org-ql-view

Choose and display a view stored in ~org-ql-views~.

*** org-ql-view-sidebar

Show a sidebar window listing views stored in =org-ql-views= for easy access.  In the sidebar, press =RET= or =mouse-1= to show the view at point, and press =c= to customize the view at point.

*** org-ql-view-recent-items

Show items in ~FILES~ from last ~DAYS~ days with timestamps of ~TYPE~.  ~TYPE~ may be ~ts~, ~ts-active~, ~ts-inactive~, ~clocked~, ~closed~, ~deadline~, ~planning~, or ~scheduled~.  =FILES= defaults to those returned by the function =org-agenda-files=.

*** org-ql-sparse-tree

Arguments: ~(query &key keep-previous (buffer (current-buffer)))~

Show a sparse tree for ~QUERY~ in ~BUFFER~ and return number of results.  The tree will show the lines where the query matches, and any other context defined in ~org-show-context-detail~, which see.

~QUERY~ is an ~org-ql~ query sexp (quoted, since this is a function).  ~BUFFER~ defaults to the current buffer.  When ~KEEP-PREVIOUS~ is non-nil (interactively, with prefix), the outline is not reset to the overview state before finding matches, which allows stacking calls to this command.  Runs ~org-occur-hook~ after making the sparse tree.

** Queries

An =org-ql= query is a lisp form which may contain arbitrary lisp forms, as well as certain built-in predicates.  It is byte-compiled into a predicate function which is tested with point on each heading in an Org buffer; when it returns non-nil, the heading matches the query.

*Notes:*
+  Bare strings like ~"string"~ are automatically converted to ~(regexp "string")~ predicates.
+  Standard numeric comparator function symbols (~<~, ~<=~, ~>~, ~>=~, ~=~ ) need not be quoted when passed as an argument to predicates which accept them.  The resemblance to infix notation is coincidental.

*** Non-sexp query syntax
:PROPERTIES:
:TOC:      ignore
:END:

The command =org-ql-search= also accepts, and the command =helm-org-ql= only accepts, an alternative, non-sexp query syntax.  The syntax is simple, and a few examples of queries in both syntaxes should suffice.  By default, when multiple predicates are used, they are combined with boolean =and=.

| Sexp syntax                                     | Non-sexp syntax                         |
|-------------------------------------------------+-----------------------------------------|
| ~(todo)~                                          | ~todo:~                                   |
| ~(todo "SOMEDAY")~                                | ~todo:SOMEDAY~                            |
| ~(todo "SOMEDAY" "WAITING")~                      | ~todo:SOMEDAY,WAITING~                    |
| ~(ts :on today)~                                  | ~ts:on=today~                             |
| ~(ts-active :from "2017-01-01" :to "2018-01-01")~ | ~ts-active:from=2017-01-01,to=2018-01-01~ |
| ~(clocked :on -1)~                                | ~clocked:on=-1~                           |
| ~(heading "quoted phrase" "word")~                | ~heading:"quoted phrase",word~            |
| ~(and (tags "book" "books") (priority "A"))~      | ~tags:book,books priority:A~              |
| ~(priority >= B)~                                 | ~priority:A,B~                            |

Note that the =priority= predicate does not support comparators in the non-sexp syntax, so multiple priorities should be passed instead, as seen in the last example.

*** Predicates
:PROPERTIES:
:TOC:      ignore
:END:

Arguments are listed next to predicate names, where applicable.

+  =category (&optional categories)= :: Return non-nil if current heading is in one or more of ~CATEGORIES~ (a list of strings).
+  =children (&optional query)= :: Return non-nil if current heading has direct child headings.  If ~QUERY~, test it against child headings.  This selector may be nested, e.g. to match grandchild headings.
+  =descendants (&optional query)= :: Return non-nil if current heading has descendant headings.  If ~QUERY~, test it against descendant headings.  This selector may be nested (if you can grok the nesting!).
+  =done= :: Return non-nil if entry's ~TODO~ keyword is in ~org-done-keywords~.
+  =habit= :: Return non-nil if entry is a habit.
+  =heading (&rest regexps)= :: Return non-nil if current entry's heading matches all ~REGEXPS~ (regexp strings).
+  =level (level-or-comparator &optional level)= :: Return non-nil if current heading's outline level matches arguments.  The following forms are accepted: ~(level NUMBER)~: Matches if heading level is ~NUMBER~.  ~(level NUMBER NUMBER)~: Matches if heading level is equal to or between NUMBERs.  ~(level COMPARATOR NUMBER)~: Matches if heading level compares to ~NUMBER~ with ~COMPARATOR~.  ~COMPARATOR~ may be ~<~, ~<=~, ~>~, or ~>=~.
+  =outline-path (&rest strings)= :: Return non-nil if current node's outline path matches all of ~STRINGS~.  Each string may appear as a substring in any part of the node's outline path.  For example, the path =Food/Fruits/Grapes= would match ~(olp "Fruit" "Grape")~.
     -  Aliases: ~olp~.
+  =outline-path-segment (&rest strings)= :: Return non-nil if current node's outline path matches ~STRINGS~.  Matches ~STRINGS~ as a contiguous segment of the outline path.  Each string is compared as a substring.  For example the path ~Food/Fruits/Grapes~ would match ~(olps "Fruit" "Grape")~ but not ~(olps "Food" "Grape")~.
     -  Aliases: ~olps~.
+  =path (&rest regexps)= :: Return non-nil if current heading's buffer's filename path matches any of ~REGEXPS~ (regexp strings).  Without arguments, return non-nil if buffer is file-backed.
+  =priority (&optional comparator-or-priority priority)= :: Return non-nil if current heading has a certain priority.  ~COMPARATOR-OR-PRIORITY~ should be either a comparator function, like ~<=~, or a priority string, like "A" (in which case (~=~ will be the comparator).  If ~COMPARATOR-OR-PRIORITY~ is a comparator, ~PRIORITY~ should be a priority string.  If both arguments are nil, return non-nil if heading has any defined priority.
+  =property (property &optional value)= :: Return non-nil if current entry has ~PROPERTY~ (a string), and optionally ~VALUE~ (a string).  Note that property inheritance is currently /not/ enabled for this predicate.  If you need to test with inheritance, you could use a custom predicate form, like ~(org-entry-get (point) "PROPERTY" 'inherit)~.
+  =regexp (&rest regexps)= :: Return non-nil if current entry matches all of ~REGEXPS~ (regexp strings).  Matches against entire entry, from beginning of its heading to the next heading.
+  ~src (&optional lang regexps)~ :: Return non-nil if current entry contains an Org Babel source block.  If ~LANG~ is non-nil, match blocks of that language.  If ~REGEXPS~ is non-nil, require that block's contents match all regexps.
+  =tags (&optional tags)= :: Return non-nil if current heading has one or more of ~TAGS~ (a list of strings).  Tests both inherited and local tags.
+  =tags-inherited (&optional tags)= :: Return non-nil if current heading's inherited tags include one or more of ~TAGS~ (a list of strings).  If ~TAGS~ is nil, return non-nil if heading has any inherited tags.
     -  Aliases: ~inherited-tags~, ~tags-i~, ~itags~.
+  =tags-local (&optional tags)= :: Return non-nil if current heading's local tags include one or more of ~TAGS~ (a list of strings).  If ~TAGS~ is nil, return non-nil if heading has any local tags.
     -  Aliases: ~local-tags~, ~tags-l~, ~ltags~.
+  =tags-all (tags)= :: Return non-nil if current heading includes all of ~TAGS~.  Tests both inherited and local tags.
     -  Aliases: ~tags&~.
+  =todo (&optional keywords)= :: Return non-nil if current heading is a ~TODO~ item.  With ~KEYWORDS~, return non-nil if its keyword is one of ~KEYWORDS~ (a list of strings).  When called without arguments, only matches non-done tasks (i.e. does not match keywords in ~org-done-keywords~).

*** Date/time predicates
:PROPERTIES:
:TOC:      ignore
:END:

All of these predicates take optional keyword arguments ~:from~, ~:to:~, and ~:on~:

+  If ~:from~, return non-nil if entry has a timestamp on or after ~:from~.
+  If ~:to~, return non-nil if entry has a timestamp on or before ~:to~.
+  If ~:on~, return non-nil if entry has a timestamp on date ~:on~.

Argument values should be either a number of days (positive to look forward, or negative to look backward), a ~ts~ struct, or a string parseable by ~parse-time-string~ (the string may omit the time value).

+  *Predicates*
     -  =ts= :: Return non-nil if current entry has a timestamp in given period.  If no arguments are specified, return non-nil if entry has any timestamp.
     -  =ts-active=, =ts-a= :: Like =ts=, but only matches active timestamps.
     -  =ts-inactive=, =ts-i= :: Like =ts=, but only matches inactive timestamps.

The following predicates, in addition to the keyword arguments, can also take a single argument, a number, which looks backward or forward a number of days.  The number can be negative to invert the direction.

+  *Backward-looking*
     -  =clocked= :: Return non-nil if current entry was clocked in given period.  If no arguments are specified, return non-nil if entry was clocked at any time.  Note: Clock entries are expected to be clocked out.  Currently clocked entries (i.e. with unclosed timestamp ranges) are ignored.
     -  =closed= :: Return non-nil if current entry was closed in given period.  If no arguments are specified, return non-nil if entry was closed at any time.

+  *Forward-looking*
     -  =deadline= :: Return non-nil if current entry has deadline in given period.  If argument is =auto=, return non-nil if entry has deadline within =org-deadline-warning-days=.  If no arguments are specified, return non-nil if entry has any deadline.
     -  =planning= :: Return non-nil if current entry has planning timestamp in given period (i.e. its deadline, scheduled, or closed timestamp).  If no arguments are specified, return non-nil if entry is scheduled at any time.
     -  =scheduled= :: Return non-nil if current entry is scheduled in given period.  If no arguments are specified, return non-nil if entry is scheduled at any time.

** Functions / Macros
:PROPERTIES:
:TOC:      ignore-children
:END:

*** Agenda-like views

**** Function: ~org-ql-block~

For use as a custom agenda block type in ~org-agenda-custom-commands~.  For example, you could define a custom series command like this, which would list all priority A items tagged =Emacs= with to-do keyword =SOMEDAY=, followed by the standard agenda view, in a single buffer:

#+BEGIN_SRC elisp
  (setq org-agenda-custom-commands
        '(("ces" "Custom: Agenda and Emacs SOMEDAY [#A] items"
           ((org-ql-block '(and (todo "SOMEDAY")
                                (tags "Emacs")
                                (priority "A"))
                          ((org-ql-block-header "SOMEDAY :Emacs: High-priority")))
            (agenda)))))
#+END_SRC

Which would be equivalent to a ~tags-todo~ search like this:

#+BEGIN_SRC elisp
  (setq org-agenda-custom-commands
        '(("ces" "Custom: Agenda and Emacs SOMEDAY [#A] items"
           ((tags-todo "PRIORITY=\"A\"+Emacs/!SOMEDAY")
            (agenda)))))
#+END_SRC

However, the ~org-ql-block~ version runs in about 1/5th the time.

The variable =org-ql-block-header= may be bound to a string to use as the block header, otherwise the header is formed automatically.

*** Listing / acting-on results

**** Function: ~org-ql-select~

/Arguments:/ ~(buffers-or-files query &key action narrow sort)~

Return items matching ~QUERY~ in ~BUFFERS-OR-FILES~.

~BUFFERS-OR-FILES~ is a one or a list of files and/or buffers.

~QUERY~ is an ~org-ql~ query sexp (quoted, since this is a function).

~ACTION~ is a function which is called on each matching entry with point at the beginning of its heading.  It may be:

  - ~element~ or nil: Equivalent to ~org-element-headline-parser~.

  - ~element-with-markers~: Equivalent to calling ~org-element-headline-parser~, with markers added using ~org-ql--add-markers~.  Suitable for formatting with ~org-ql-agenda--format-element~, allowing insertion into an Org Agenda-like buffer.

  - A sexp, which will be byte-compiled into a lambda function.

  - A function symbol.

If ~NARROW~ is non-nil, buffers are not widened (the default is to widen and search the entire buffer).

~SORT~ is either nil, in which case items are not sorted; or one or a list of defined ~org-ql~ sorting methods (~date~, ~deadline~, ~scheduled~, ~todo~, ~priority~, or ~random~); or a user-defined comparator function that accepts two items as arguments and returns nil or non-nil.

Examples:

#+BEGIN_SRC elisp
  ;; Return list of to-do headings in inbox file with tags and to-do keywords:
  (org-ql-select "~/org/inbox.org"
    '(todo)
    :action #'org-get-heading)
  ;; => ("TODO Practice leaping tall buildings in a single bound  :personal:" ...)

  ;; Without tags and to-do keywords:
  (org-ql-select "~/org/inbox.org"
    '(todo)
    :action '(org-get-heading t t))
  ;; => ("Practice leaping tall buildings in a single bound" ...)

  ;; Return WAITING heading elements in agenda files:
  (org-ql-select (org-agenda-files)
    '(todo "WAITING")
    :action 'element)
  ;; => ((headline (:raw-value "Visit the moon" ...) ...) ...)

  ;; Since `element' is the default for ACTION, it may be omitted:
  (org-ql-select (org-agenda-files)
    '(todo "WAITING"))
  ;; => ((headline (:raw-value "Visit the moon" ...) ...) ...)
#+END_SRC

**** Function: ~org-ql-query~

/Arguments:/ ~(&key (select 'element-with-markers) from where order-by narrow)~

Like ~org-ql-select~, but arguments are named more like a ~SQL~ query.

+  ~SELECT~ corresponds to the ~org-ql-select~ argument ~ACTION~.
+  ~FROM~ corresponds to the ~org-ql-select~ argument ~BUFFERS-OR-FILES~.
+  ~WHERE~ corresponds to the ~org-ql-select~ argument ~QUERY~.
+  ~ORDER-BY~ corresponds to the ~org-ql-select~ argument ~SORT~, which see.
+  ~NARROW~ corresponds to the ~org-ql-select~ argument ~NARROW~.

Examples:

#+BEGIN_SRC elisp
  ;; Return list of to-do headings in inbox file with tags and to-do keywords:
  (org-ql-query
    :select #'org-get-heading
    :from "~/org/inbox.org"
    :where '(todo))
  ;; => ("TODO Practice leaping tall buildings in a single bound  :personal:" ...)

  ;; Without tags and to-do keywords:
  (org-ql-query
    :select '(org-get-heading t t)
    :from "~/org/inbox.org"
    :where '(todo))
  ;; => ("Practice leaping tall buildings in a single bound" ...)

  ;; Return WAITING heading elements in agenda files:
  (org-ql-query
    :select 'element
    :from (org-agenda-files)
    :where '(todo "WAITING"))
  ;; => ((headline (:raw-value "Visit the moon" ...) ...) ...)

  ;; Since `element' is the default for SELECT, it may be omitted:
  (org-ql-query
    :from (org-agenda-files)
    :where '(todo "WAITING"))
  ;; => ((headline (:raw-value "Visit the moon" ...) ...) ...)
#+END_SRC

**** Macro: ~org-ql~

/Arguments:/ ~(buffers-or-files query &key sort narrow markers action)~

Expands into a call to ~org-ql-select~ with the same arguments.  For convenience, arguments should be unquoted.

* Changelog
:PROPERTIES:
:TOC:      ignore-children
:END:

/Note:/ Breaking changes may be made before version 1.0, but in the event of major changes, attempts at backward compatibility will be made with obsolescence declarations, translation of arguments, etc.  Users who need stability guarantees before 1.0 may choose to use tagged stable releases.

<<<<<<< HEAD
** 0.4-pre

*Added*
+  Predicates =outline-path= (alias =olp=) and =outline-path-segment= (alias =olps=).
+  Info manual.
+  Command ~org-ql-search~ can search files in ~org-directory~; customization options are available in the ~org-ql-search~ group.
+  Command ~org-ql-view-refresh~ can be called with a prefix argument to adjust search parameters.
+  Function ~helm-org-ql-source~, which returns a Helm source that searches given buffers/files with ~helm-org-ql~.  It can be used for custom Helm commands that search certain files.
+  Command ~helm-org-ql-views~, which shows one of ~org-ql-views~ selected with Helm.
+  Predicate ~src~, which matches Org Babel source blocks.

*Internal*
+  Added generic node data cache to speed up recursive, tree-based queries.
=======
** 0.3.1

*Fixed*
+  Compatibility with Org 9.2.  Thanks to [[https://github.com/leungbk][Brian Leung]].
>>>>>>> 60ebad21

** 0.3

*Added*
+  Alternative, non-sexp query syntax for commands =org-ql-search= and =helm-org-ql=.  See [[#non-sexp-query-syntax][documentation]].
+  Command =helm-org-ql=.
+  Command =org-ql-sparse-tree=, like =org-sparse-tree= for =org-ql= queries.  (Thanks to [[https://github.com/akirak][Akira Komamura]].)
+  Command =org-ql-view-sidebar=.
+  Per-buffer, per-heading tag caching, which increases the speed of tags-related queries by 6-7x.
+  More tags-related predicates and aliases:
     -  For inherited tags: =tags-inherited=, =inherited-tags=, =tags-i=, =itags=.
     -  For heading-local tags: =tags-local=, =local-tags=, =tags-l=, =ltags=.
     -  =tags-all=, =tags&=: Matches all given tags using boolean =AND= (rather than boolean =OR=, which the =tags= predicate uses).
+  Variable =org-ql-block-header=, which overrides the default header in =org-ql-block= agenda blocks.
+  Predicate =(path)=.
+  Option =org-ql-views= may now be customized in a guided, structured way with the customization UI (e.g. =M-x customize-option RET org-ql-views RET=, or press =c= in the =org-ql-view-sidebar= buffer).
+  Enable more Org Agenda commands in =org-ql-view= buffers (e.g. setting deadlines and scheduling).  (Fixes [[https://github.com/alphapapa/org-ql/issues/35][#35]].  Thanks to [[https://github.com/mz-pdm][Milan Zamazal]] and [[https://github.com/mskorzhinskiy][Mikhail Skorzhinskii]].)
+  Function =org-ql-select='s =buffers-files= argument can be a function which returns a list of buffers and/or files.

*Changed*
+  Predicate =heading= now accepts multiple regexps, which are matched with boolean =AND=.
+  Predicate =regexp= now matches its regexp arguments with boolean =AND=.
+  Package =org-super-agenda= is now a dependency.  This removes the need for awkward code to handle the case where it's not installed, and makes grouping features always available.  Of course, the global minor mode =org-super-agenda-mode= is not activated by =org-ql=, so no behavior is changed in Org Agenda or =org-ql=; it only means that commands like =org-ql-search= will always provide grouping when called with the appropriate arguments.

*Removed*
+  Macro =org-ql-agenda=.  Instead, use function =org-ql-search=.  See also command =org-ql-view=, etc.

*Fixed*
+  Predicate =heading= now matches only against heading text, i.e. not including tags at the end of the line, to-do keyword, etc.
+  Predicate =todo= now matches case-sensitively, avoiding non-todo-keyword matches (e.g. a heading which begins =Waiting on= will no longer match for a todo keyword =WAITING=).
+  Interactive completion in =org-ql-search=.

*Internal*
+  Refactored code from file =org-ql-agenda.el= into files =org-ql-search.el= and =org-ql-view.el=.  Function and variable names have been changed accordingly.

** 0.2.3

*Fixed*
+  Priority queries could fail to match headings whose to-do keywords had non-alphabetic characters, like =TO-READ=.

** 0.2.2

*Fixed*
+  =(deadline auto)= selector matched entries whose deadlines had a warning period that had not yet been entered (=org-deadline-warning-days= too soon).

** 0.2.1

*Fixed*
+  =(descendants)= selector matched against parent heading instead of only descendants.

** 0.2
:PROPERTIES:
:ID:       67be09f9-e959-4333-9be2-93ad8f458fbe
:END:

*Added*
+  Function ~org-ql-query~, like ~org-ql-select~ but with arguments named more like a SQL query.
+  Bare strings like ~"string"~ can be used in queries, which are converted to ~(regexp "string")~ automatically.
+  Selector ~(regexp)~ accepts multiple regexps to test.
+  Macro ~org-ql~ and functions ~org-ql-query~ and ~org-ql-select~ now also accept a comparator function in their ~:sort~ argument.
+  Function ~org-ql-block~, which works as an Org Agenda series/composite/block command, usable in custom agenda commands defined in variable ~org-agenda-custom-commands~.  (Inspired by [[https://github.com/pestctrl/emacs-config/blob/84c557982a860e86d6f67976a82ea776a7bd2c7a/config-org-new.org#my-own-agenda-renderer][Benson Chu's config]].)
+  Function ~org-ql-agenda--agenda~ optionally takes a list of entries as an argument.
+  Selectors ~ts-a~ and ~ts-i~, aliases for ~ts-active~ and ~ts-inactive~.
+  Selector ~ts~ now accepts a ~:type~ argument.
+  Face =org-ql-agenda-due-date=.
+  Selectors ~(children)~ and ~(descendants)~.
+  Function ~org-ql-search~ and macro ~org-ql-agenda~ accept a ~:title~ argument, which is displayed in the header.
+  Command ~org-ql-search~ offers global ~org-super-agenda-groups~ in completion.
+  Customization group ~org-ql~.
+  Command ~org-ql-view~, which displays views saved to variable ~org-ql-views~, which can be saved from ~org-ql-search~ buffers with command ~org-ql-search-save~, which is bound to =C-x C-s= in view buffers.
+  Variable ~org-ql-view-map~, active in view buffers displayed by ~org-ql-search~, ~org-ql-agenda~, and ~org-ql-view~.
+  =random= sort method.
+  Save position when refreshing search buffers.

*Changed*
+  Function ~org-ql-query~ renamed to ~org-ql-select~.  ~org-ql-query~ now refers to a new function.
+  Macro ~org-ql~ no longer accepts a ~:markers~ argument.  Instead, use argument ~:action element-with-markers~.  See function ~org-ql-select~, which ~org-ql~ calls.
+  Selector ~(todo)~ no longer matches "done" keywords when used without arguments (i.e. the ones in variable ~org-done-keywords~).
+  Overhauled date/time-based predicates.  See documentation for new argument signatures.

*Removed*
+  Selector ~(date)~, replaced by ~(ts)~.

*Fixed*
+  Handle date ranges in date-based selectors.  (Thanks to [[https://github.com/codygman][Cody Goodman]], [[https://github.com/swflint][Samuel W. Flint]], and [[https://github.com/vikasrawal][Vikas Rawal]].)
+  Don't overwrite bindings in =org-agenda-mode-map=.
+  Don't search buffers without headings, and show a message if the user attempts it.
+  Don't search hidden/special buffers.
+  Properly accept arbitrary sort functions in =org-ql-select=, etc.  (Fixes [[https://github.com/alphapapa/org-ql/issues/37][#37]].  Thanks to [[https://github.com/mz-pdm][Milan Zamazal]].)
+  Planning-line-related predicates searched too far into entries.
+  Add autoloads.  (Fixes [[https://github.com/alphapapa/org-ql/pull/36/files#][#36]].  Thanks to [[https://github.com/akirak][Akira Komamura]].)

*Compatibility*
+  Fixes for compatibility with Org 9.2.  (Thanks to [[https://github.com/ataias][Ataias Pereira Reis]] and [[https://github.com/dakra][Daniel Kraus]].)

*Internal*
+  Optimizations for some query selectors, e.g. =regexp= and =todo=.  These can provide a significant improvement for some queries.  See benchmarks in [[file:notes.org][notes.org]].
+  Library [[https://github.com/alphapapa/ts.el][ts]] is now used for parsing and comparing timestamps.

** 0.1

First tagged release.

* Notes
:PROPERTIES:
:TOC:      ignore-children
:END:

** Comparison with Org Agenda searches

Of course, queries like these can already be written with Org Agenda searches, but the syntax can be complex.  For example, this query would be difficult to write in a standard Org Agenda search, because it matches against a to-do keyword /and/ a plain-text search.  As described in the [[https://orgmode.org/worg/org-tutorials/advanced-searching.html#combining-metadata-and-full-text-queries][advanced searching tutorial]], it would require using ~org-search-view~ with a query with specific regular expression syntax, like this:

#+BEGIN_EXAMPLE
  +lisp +{^\*+\s-+TO-READ\s-}
#+END_EXAMPLE

But with ~org-ql-agenda~, you would write:

#+BEGIN_SRC elisp
  (org-ql-agenda
    (and (regexp "lisp")
         (todo "TO-READ")))
#+END_SRC

** org-sidebar

This package is used by [[https://github.com/alphapapa/org-sidebar][org-sidebar]], which presents a customizable agenda-like view in a sidebar window.

* License
:PROPERTIES:
:TOC:      ignore
:END:

GPLv3

* COMMENT Code                                                     :noexport:
:PROPERTIES:
:TOC:      ignore
:END:

# The COMMENT keyword prevents GitHub's renderer from showing this entry.

Code used to update this document.

** Predicates

Generates the predicate subtree.

#+BEGIN_SRC elisp :results silent :exports code
  (defun org-ql--readme-update-predicates ()
    "Update predicate subtree in current document."
    (interactive)
    (org-ql--readme-replace-node '("Usage" "Queries" "Predicates") (org-ql--readme-predicate-list)))

  (defun org-ql--readme-replace-node (outline-path string)
    "Replace contents of node at OUTLINE-PATH with STRING."
    (org-with-wide-buffer
     (-let* ((subtree-marker (org-find-olp outline-path t))
             ((_headline element) (progn
                                    (goto-char subtree-marker)
                                    (org-element-headline-parser (point-max))))
             ((&plist :contents-begin beg :contents-end end) element))
       (goto-char beg)
       (delete-region (point) (1- end))
       (insert string "\n"))))

  (defun org-ql--readme-predicate-list ()
    "Return an Org list string documenting predicates."
    (concat (unpackaged/docstring-to-org
             "Arguments are listed next to predicate names, where applicable.

  Note that, for convenience, standard numeric comparator function symbols (`<', `=', etc.) do not need to be quoted when passed as an argument to these predicates.  The resemblance to infix notation is coincidental.  See examples in documentation.\n\n")
            (s-join "\n" (->> org-ql-predicates
                              (--sort (string< (symbol-name (plist-get it :name))
                                               (symbol-name (plist-get other :name))))
                              (--map (-let* (((&plist :name name :docstring docstring :fn fn :args args) it)
                                             (args (->> args
                                                        (--replace-where (listp it) (car it))
                                                        (--replace-where (eq '&rest it) '&optional))))
                                       (if docstring
                                           (progn
                                             (setq docstring (s-replace "\n" "  " docstring))
                                             (format "+  ~%s%s~ :: %s" name
                                                     (if args
                                                         (format " %s" args)
                                                       "")
                                                     (unpackaged/docstring-to-org docstring)))
                                         (when (s-prefix? "org-ql-" (symbol-name name))
                                           (warn "No docstring for: %s" name))
                                         nil)))
                              -non-nil))))
#+END_SRC

*** TODO Use async

If ~org-ql~ is loaded byte-compiled, the argument lists are not named properly (not sure why, as ~help-function-arglist~ is supposed to handle that).  We could run the function in another Emacs process with ~async~ to avoid this.

* COMMENT Export setup                                             :noexport:
:PROPERTIES:
:TOC:      ignore
:END:

# Copied from org-super-agenda's readme, in which much was borrowed from Org's =org-manual.org=.

#+OPTIONS: broken-links:t *:t

** Info export options

#+TEXINFO_DIR_CATEGORY: Emacs
#+TEXINFO_DIR_TITLE: Org QL: (org-ql)
#+TEXINFO_DIR_DESC: Query language, search commands, and saved views for Org files

# NOTE: We could use these, but that causes a pointless error, "org-compile-file: File "..README.info" wasn't produced...", so we just rename the files in the after-save-hook instead.
# #+TEXINFO_FILENAME: org-ql.info
# #+EXPORT_FILE_NAME: org-ql.texi

** File-local variables

# NOTE: Setting org-comment-string buffer-locally is a nasty hack to work around GitHub's org-ruby's HTML rendering, which does not respect noexport tags.  The only way to hide this tree from its output is to use the COMMENT keyword, but that prevents Org from processing the export options declared in it.  So since these file-local variables don't affect org-ruby, wet set org-comment-string to an unused keyword, which prevents Org from deleting this tree from the export buffer, which allows it to find the export options in it.  And since org-export does respect the noexport tag, the tree is excluded from the info page.

# Local Variables:
# before-save-hook: org-make-toc
# after-save-hook: (lambda nil (when (and (require 'ox-texinfo nil t) (org-texinfo-export-to-info)) (delete-file "README.texi") (rename-file "README.info" "org-ql.info" t)))
# org-export-initial-scope: buffer
# org-comment-string: "NOTCOMMENT"
# End:<|MERGE_RESOLUTION|>--- conflicted
+++ resolved
@@ -371,7 +371,6 @@
 
 /Note:/ Breaking changes may be made before version 1.0, but in the event of major changes, attempts at backward compatibility will be made with obsolescence declarations, translation of arguments, etc.  Users who need stability guarantees before 1.0 may choose to use tagged stable releases.
 
-<<<<<<< HEAD
 ** 0.4-pre
 
 *Added*
@@ -385,12 +384,11 @@
 
 *Internal*
 +  Added generic node data cache to speed up recursive, tree-based queries.
-=======
+
 ** 0.3.1
 
 *Fixed*
 +  Compatibility with Org 9.2.  Thanks to [[https://github.com/leungbk][Brian Leung]].
->>>>>>> 60ebad21
 
 ** 0.3
 
