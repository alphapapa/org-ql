#+TITLE: org-ql

# NOTE: Using =BEGIN_HTML= for this causes TeX/info export to fail, but this HTML block works.
#+HTML: <img src="images/dog.png" align="right">

# NOTE: To avoid having this in the info manual, we use HTML rather than Org syntax; it still appears with the GitHub renderer.
#+HTML: <a href="https://melpa.org/#/org-ql"><img src="https://melpa.org/packages/org-ql-badge.svg"></a> <a href="https://stable.melpa.org/#/org-ql"><img src="https://stable.melpa.org/packages/org-ql-badge.svg"></a>

This package provides a query language for Org files.  It offers two syntax styles: Lisp-like sexps and search engine-like keywords.

It includes three libraries: The =org-ql= library is flexible and may be used as a backend for other tools.  The libraries =org-ql-search= and =helm-org-ql= (a separate package) provide interactive search commands and saved views.

* Contents
:PROPERTIES:
:TOC:      :include siblings :depth 0 :ignore this :force depth
:END:
:CONTENTS:
- [[#screenshots][Screenshots]]
- [[#installation][Installation]]
- [[#usage][Usage]]
- [[#changelog][Changelog]]
- [[#development][Development]]
:END:


* Screenshots

[[images/org-ql-search.gif]]

[[images/org-ql-view-dispatch.gif]]

[[images/helm-org-ql.gif]]

[[images/org-ql-view-sidebar.gif]]

* Installation
:PROPERTIES:
:TOC:      ignore-children
:END:

The package =org-ql= may be installed directly from [[https://melpa.org/#/org-ql][MELPA]] or with other tools like [[https://framagit.org/steckerhalter/quelpa][Quelpa]].

After installation, you can use the commands without additional configuration.  To use the functions and macros in your own Elisp code, use libraries =org-ql= and =org-ql-view=.

** Quelpa

Installing with [[https://framagit.org/steckerhalter/quelpa][Quelpa]] is easy:

1.  Install [[https://framagit.org/steckerhalter/quelpa-use-package#installation][quelpa-use-package]] (which can be installed directly from MELPA).
2.  Add this form to your init file:

#+BEGIN_SRC elisp
  (use-package org-ql
    :quelpa (org-ql :fetcher github :repo "alphapapa/org-ql"
              :files (:defaults (:exclude "helm-org-ql.el"))))
#+END_SRC

** Helm support

The command =helm-org-ql= is available in the package =helm-org-ql=.  It may be installed from MELPA, or with Quelpa, like so:

#+BEGIN_SRC elisp
  (use-package helm-org-ql
    :quelpa (helm-org-ql :fetcher github :repo "alphapapa/org-ql"
                         :files ("helm-org-ql.el")))
#+END_SRC

* Usage
:PROPERTIES:
:TOC:      :include descendants :depth 1
:END:
:CONTENTS:
- [[#commands][Commands]]
- [[#queries][Queries]]
  - [[#non-sexp-query-syntax][Non-sexp query syntax]]
  - [[#general-predicates][General predicates]]
  - [[#ancestordescendant-predicates][Ancestor/descendant predicates]]
  - [[#datetime-predicates][Date/time predicates]]
- [[#functions--macros][Functions / Macros]]
- [[#dynamic-block][Dynamic block]]
- [[#links][Links]]
- [[#tips][Tips]]
:END:

# These links work on GitHub's Org renderer but not in Org.

Feedback on these APIs is welcome.  Eventually, after being tested and polished, they will be considered stable. 

# TODO: Find a way to get these examples included in the info manual.
Lisp code examples are in [[examples.org]].

** Commands
:PROPERTIES:
:TOC:      ignore-children
:END:

+  *Jumping to an entry:*
     -  [[#org-ql-find][org-ql-find]] and related commands
     -  [[#helm-org-ql][helm-org-ql]]
+  *Showing an agenda-like view:*
     -  [[#org-ql-search][org-ql-search]]
     -  [[#org-ql-view][org-ql-view]]
     -  [[#org-ql-view-sidebar][org-ql-view-sidebar]]
     -  [[#org-ql-view-recent-items][org-ql-view-recent-items]]
+  *Showing a tree in a buffer:*
     -  [[#org-ql-sparse-tree][org-ql-sparse-tree]]

*** org-ql-find

/Note: These commands use [[#non-sexp-query-syntax][non-sexp queries]]./

These commands jump to a heading selected using Emacs's built-in completion facilities with an Org QL query:

- ~org-ql-find~ searches in the current buffer.
- ~org-ql-find-path~ searches outline paths in the current buffer.
- ~org-ql-find-in-agenda~ searches in ~(org-agenda-files)~.
- ~org-ql-find-in-org-directory~ searches in ~org-directory~.

Note that these commands are compatible with [[https://github.com/oantolin/embark][Embark]]: the ~embark-act~ command can be called on a completion candidate (i.e. a search result) to act on it immediately, without having to visit the entry in its source Org buffer, and ~embark-export~ may be called to show the results in an ~org-ql-view~ buffer.

[[images/org-ql-find.png]]

*** org-ql-open-link

This command finds links in entries matching the input query and offers them for selection; the selected link is then opened with ~org-open-at-point~.

The input is matched using the default predicate, which means it searches both entry content and outline paths.  This is helpful when a collection of links are kept in Org files: rather than having to first visit the entry containing the desired link, then locate it within the entry, and then open it, the user can simply select the link and open it directly.  For example, if an entry with the heading =Emacs= contained a link named =mailing list=, one could search for =Emacs list= and open the link to the mailing list directly.

*** org-ql-refile

This command refiles the current Org entry to one selected by searching with Org QL completion.  It searches files listed in ~org-refile-targets~ as well as the current buffer.

*** org-ql-search

/Note: This command supports both sexp queries and [[#non-sexp-query-syntax][non-sexp queries]]./

Read ~QUERY~ and search with ~org-ql~.  Interactively, prompt for these variables:

~BUFFERS-FILES~: ~A~ list of buffers and/or files to search.  Interactively, may also be:

+ ~buffer~: search the current buffer 
+ ~all~: search all Org buffers 
+ ~agenda~: search buffers returned by the function ~org-agenda-files~ 
+ A space-separated list of file or buffer names

~GROUPS~: An ~org-super-agenda~ group set.  See variable ~org-super-agenda-groups~.

~NARROW~: When non-nil, don't widen buffers before searching. Interactively, with prefix, leave narrowed.

~SORT~: One or a list of ~org-ql~ sorting functions, like ~date~ or ~priority~.

*Bindings:* Keys bound in results buffer.
+  =r=: Refresh results.  With prefix, prompt to adjust search parameters.
+  =v=: Show =transient= view dispatcher (like Magit's popups).
+  =C-x C-s=: Save query to variable ~org-ql-views~ (accessible with command ~org-ql-view~).

*Note:* The view buffer is currently put in ~org-agenda-mode~, which means that /some/ Org Agenda commands work, such as jumping to entries and changing item priorities (without necessarily updating the view).  This feature is experimental and not guaranteed to work correctly with all commands.  (It works to the extent it does because the appropriate text properties are placed on each item, imitating an Agenda buffer.)

*Note:* Also, this buffer is compatible with [[https://github.com/oantolin/embark][Embark]]: the ~embark-act~ command can be called on an entry to act on it immediately, without having to visit the entry in its source Org buffer.

*** helm-org-ql

/Note: This command uses [[#non-sexp-query-syntax][non-sexp queries]].  It is available separately in the package =helm-org-ql=./

This command displays matches with Helm.

+  Press =C-x C-s= in the Helm session to save the results to an =org-ql-search= buffer.

*** org-ql-view

Choose and display a view stored in ~org-ql-views~.

*Bindings:* Keys bound in view buffer.
+  =g=, =r=: Refresh results.  With prefix, prompt to adjust search parameters.
+  =v=: Show =transient= view dispatcher (like Magit's popups).
+  =C-x C-s=: Save query to variable ~org-ql-views~ (accessible with command ~org-ql-view~).

*** org-ql-view-sidebar

Show a sidebar window listing views stored in =org-ql-views= for easy access.  In the sidebar, press =RET= or =mouse-1= to show the view at point, and press =c= to customize the view at point.

*** org-ql-view-recent-items

Show items in ~FILES~ from last ~DAYS~ days with timestamps of ~TYPE~.  ~TYPE~ may be ~ts~, ~ts-active~, ~ts-inactive~, ~clocked~, ~closed~, ~deadline~, ~planning~, or ~scheduled~.  =FILES= defaults to those returned by the function =org-agenda-files=.

*** org-ql-sparse-tree

Arguments: ~(query &key keep-previous (buffer (current-buffer)))~

Show a sparse tree for ~QUERY~ in ~BUFFER~ and return number of results.  The tree will show the lines where the query matches, and any other context defined in ~org-show-context-detail~, which see.

~QUERY~ is an ~org-ql~ query sexp (quoted, since this is a function).  ~BUFFER~ defaults to the current buffer.  When ~KEEP-PREVIOUS~ is non-nil (interactively, with prefix), the outline is not reset to the overview state before finding matches, which allows stacking calls to this command.  Runs ~org-occur-hook~ after making the sparse tree.

** Queries
:PROPERTIES:
:TOC:      :include descendants :depth 1
:END:
:CONTENTS:
- [[#non-sexp-query-syntax][Non-sexp query syntax]]
- [[#general-predicates][General predicates]]
- [[#ancestordescendant-predicates][Ancestor/descendant predicates]]
- [[#datetime-predicates][Date/time predicates]]
:END:

An =org-ql= query is a Lisp expression which may contain arbitrary expressions, as well as calling certain built-in predicates.  It is byte-compiled into a predicate function which is tested with point on each heading in an Org buffer; when it returns non-nil, the heading matches the query.  When possible, certain built-in predicates are optimized away to whole-buffer regular expression searches, which are much faster to search for than testing the predicate on each heading.

*Notes:*
+  Bare strings like ~"string"~ are automatically converted to ~(regexp "string")~ predicates.
+  Standard numeric comparator function symbols (~<~, ~<=~, ~>~, ~>=~, ~=~ ) need not be quoted when passed as an argument to predicates which accept them.  The resemblance to infix notation is coincidental.

*** Non-sexp query syntax

The command =org-ql-search= also accepts, and the command =helm-org-ql= only accepts, an alternative, non-sexp query syntax.  The syntax is simple, and a few examples of queries in both syntaxes should suffice.  By default, when multiple predicates are used, they are combined with boolean =and=.

| Sexp syntax                                     | Non-sexp syntax                              |
|-------------------------------------------------+----------------------------------------------|
| ~(todo)~                                          | ~todo:~                                        |
| ~(todo "SOMEDAY")~                                | ~todo:SOMEDAY~                                 |
| ~(todo "SOMEDAY" "WAITING")~                      | ~todo:SOMEDAY,WAITING~                         |
| ~(ts :on today)~                                  | ~ts:on=today~                                  |
| ~(ts-active :from "2017-01-01" :to "2018-01-01")~ | ~ts-active:from=2017-01-01,to=2018-01-01~      |
| ~(clocked :on -1)~                                | ~clocked:on=-1~                                |
| ~(heading "quoted phrase" "word")~                | ~heading:"quoted phrase",word~                 |
| ~(and (tags "book" "books") (priority "A"))~      | ~tags:book,books priority:A~                   |
| ~(src :lang "elisp" :regexps ("defun"))~          | ~src:defun,lang=elisp~ or ~src:lang=elisp,defun~ |
| ~(and (tags "space") (not (regexp "moon")))~      | ~tags:space !moon~                             |
| ~(priority >= B)~                                 | ~priority:A,B~                                 |

Note that the =effort=, =level=, and =priority= predicates do not support comparators in the non-sexp syntax, so multiple arguments should be passed instead, as seen in the last example.

*** General predicates

Arguments are listed next to predicate names, where applicable.

+  =blocked= :: Return non-nil if current heading is blocked.  Calls ~org-entry-blocked-p~, which see.
+  =category (&optional categories)= :: Return non-nil if current heading is in one or more of ~CATEGORIES~ (a list of strings).
+  =done= :: Return non-nil if entry's ~TODO~ keyword is in ~org-done-keywords~.
+  =effort (&optional effort-or-comparator effort)= :: Return non-nil if current heading's effort property matches arguments.  The following forms are accepted: ~(effort DURATION)~: Matches if effort is ~DURATION~.  ~(effort DURATION DURATION)~: Matches if effort is between DURATIONs, inclusive.  ~(effort COMPARATOR DURATION)~: Matches if effort compares to ~DURATION~ with ~COMPARATOR~.  ~COMPARATOR~ may be ~<~, ~<=~, ~>~, or ~>=~.  ~DURATION~ should be an Org effort string, like =5= or =0:05=.
+  =habit= :: Return non-nil if entry is a habit.
+  =heading (&rest strings)= :: Return non-nil if current entry's heading matches all ~STRINGS~.  Matching is done case-insensitively.
     -  Aliases: =h=.
+  ~heading-regexp (&rest regexps)~ :: Return non-nil if current entry's heading matches all ~REGEXPS~ (regexp strings).  Matching is done case-insensitively.
     -  Aliases: ~h*~.
+  =level (level-or-comparator &optional level)= :: Return non-nil if current heading's outline level matches arguments.  The following forms are accepted: ~(level NUMBER)~: Matches if heading level is ~NUMBER~.  ~(level NUMBER NUMBER)~: Matches if heading level is equal to or between NUMBERs.  ~(level COMPARATOR NUMBER)~: Matches if heading level compares to ~NUMBER~ with ~COMPARATOR~.  ~COMPARATOR~ may be ~<~, ~<=~, ~>~, or ~>=~.
+  =link (&optional description-or-target &key description target regexp-p)= :: Return non-nil if current heading contains a link matching arguments. ~DESCRIPTION-OR-TARGET~ is matched against the link's description and target.  Alternatively, one or both of ~DESCRIPTION~ and ~TARGET~ may be matched separately.  Without arguments, return non-nil if any link is found.
+  =outline-path (&rest strings)= :: Return non-nil if current node's outline path matches all of ~STRINGS~.  Each string may appear as a substring in any part of the node's outline path.  For example, the path =Food/Fruits/Grapes= would match ~(olp "Fruit" "Grape")~.
     -  Aliases: ~olp~.
+  =outline-path-segment (&rest strings)= :: Return non-nil if current node's outline path matches ~STRINGS~.  Matches ~STRINGS~ as a contiguous segment of the outline path.  Each string is compared as a substring.  For example the path ~Food/Fruits/Grapes~ would match ~(olps "Fruit" "Grape")~ but not ~(olps "Food" "Grape")~.
     -  Aliases: ~olps~.
+  =path (&rest regexps)= :: Return non-nil if current heading's buffer's filename path matches any of ~REGEXPS~ (regexp strings).  Without arguments, return non-nil if buffer is file-backed.
+  =priority (&rest args)= :: Return non-nil if current heading has a certain priority.  ~ARGS~ may be either a list of one or more priority letters as strings, or a comparator function symbol followed by a priority letter string.  For example:  ~(priority "A") (priority "A" "B") (priority '>= "B")~ Note that items without a priority cookie never match this predicate (while Org itself considers items without a cookie to have the default priority, which, by default, is equal to priority ~B~).
+  =property (property &optional value &key inherit)= :: Return non-nil if current entry has ~PROPERTY~ (a string), and optionally ~VALUE~ (a string).  If ~INHERIT~ is nil, only match entries with ~PROPERTY~ set on the entry; if t, also match entries with inheritance.  If ~INHERIT~ is not specified, use the value of ~org-use-property-inheritance~, which see.
+  =regexp (&rest regexps)= :: Return non-nil if current entry matches all of ~REGEXPS~ (regexp strings).  Matches against entire entry, from beginning of its heading to the next heading.
     -  Aliases: =r=.
+  =rifle (&rest strings)= :: Return non-nil if each string is found in either the entry or its outline path.  Works like =org-rifle=.  This is probably the most useful, intuitive, general-purpose predicate.
     - Aliases: ~smart~.
     - *Note:* By default, this is the default predicate used for plain-string query tokens (i.e. given without a specified predicate).  This can be customized with the option ~org-ql-default-predicate~.
+  ~src (&key lang regexps)~ :: Return non-nil if current entry contains an Org Babel source block.  If ~LANG~ is non-nil, match blocks of that language.  If ~REGEXPS~ is non-nil, require that block's contents match all regexps.  Matching is done case-insensitively.
+  =tags (&optional tags)= :: Return non-nil if current heading has one or more of ~TAGS~ (a list of strings).  Tests both inherited and local tags.
+  =tags-inherited (&optional tags)= :: Return non-nil if current heading's inherited tags include one or more of ~TAGS~ (a list of strings).  If ~TAGS~ is nil, return non-nil if heading has any inherited tags.
     -  Aliases: ~inherited-tags~, ~tags-i~, ~itags~.
+  =tags-local (&optional tags)= :: Return non-nil if current heading's local tags include one or more of ~TAGS~ (a list of strings).  If ~TAGS~ is nil, return non-nil if heading has any local tags.
     -  Aliases: ~local-tags~, ~tags-l~, ~ltags~.
+  =tags-all (tags)= :: Return non-nil if current heading includes all of ~TAGS~.  Tests both inherited and local tags.
     -  Aliases: ~tags&~.
+  =tags-regexp (&rest regexps)= :: Return non-nil if current heading has tags matching one or more of ~REGEXPS~.  Tests both inherited and local tags.
     -  Aliases: ~tags*~.
+  =todo (&optional keywords)= :: Return non-nil if current heading is a ~TODO~ item.  With ~KEYWORDS~, return non-nil if its keyword is one of ~KEYWORDS~ (a list of strings).  When called without arguments, only matches non-done tasks (i.e. does not match keywords in ~org-done-keywords~).

*** Ancestor/descendant predicates

+  =ancestors (&optional query)= :: Return non-nil if current heading has ancestor headings.  If ~QUERY~, return non-nil if an ancestor heading matches it.  This selector may be nested.
+  =children (&optional query)= :: Return non-nil if current heading has direct child headings.  If ~QUERY~, return non-nil if a child heading matches it.  This selector may be nested, e.g. to match grandchild headings.
+  =descendants (&optional query)= :: Return non-nil if current heading has descendant headings.  If ~QUERY~, return non-nil if a descendant heading matches it.  This selector may be nested (if you can grok the nesting!).
+  =parent (&optional query)= :: Return non-nil if current heading has a direct parent heading.  If ~QUERY~, return non-nil if the parent heading matches it.  This selector may be nested, e.g. to match grandparent headings.

*** Date/time predicates

These predicates take optional keyword arguments:

+  ~:from~: Match entries whose timestamp is on or after timestamp ~:from~.
+  ~:to~: Match entries whose timestamp is on or before timestamp ~:to~.
+  ~:on~: Match entries whose timestamp is on date ~:on~.
+  ~:with-time~: If unspecified, match timestamps with or without times (i.e. HH:MM).  If nil, match timestamps without times.  If t, match timestamps with times.

Timestamp/date arguments should be either a number of days (positive to look forward, or negative to look backward), a string parseable by ~parse-time-string~ (the string may omit the time value), the symbol ~today~, or a ~ts~ struct.

+  *Predicates*
     -  =ts= :: Return non-nil if current entry has a timestamp in given period.  Without arguments, return non-nil if entry has a timestamp.
     -  =ts-active=, =ts-a= :: Like =ts=, but only matches active timestamps.
     -  =ts-inactive=, =ts-i= :: Like =ts=, but only matches inactive timestamps.

The following predicates, in addition to the keyword arguments, can also take a single argument, a number, which looks backward or forward a number of days.  The number can be negative to invert the direction.

These two predicates interpret a single number argument as if it were passed to the ~:from~ keyword argument, which eases the common case of searching for items clocked or closed in the past few days:

+  *Backward-looking*
     -  =clocked= :: Return non-nil if current entry was clocked in given period.  Without arguments, return non-nil if entry was ever clocked.  Note: Clock entries are expected to be clocked out.  Currently clocked entries (i.e. with unclosed timestamp ranges) are ignored.
     -  =closed= :: Return non-nil if current entry was closed in given period.  Without arguments, return non-nil if entry is closed.

These predicates interpret a single number argument as if it were passed to the ~:to~ keyword argument, which eases the common case of searching for items planned in the next few days:

+  *Forward-looking*
     -  =deadline= :: Return non-nil if current entry has deadline in given period.  If argument is =auto=, return non-nil if entry has deadline within =org-deadline-warning-days=.  Without arguments, return non-nil if entry has any deadline.
     -  =planning= :: Return non-nil if current entry has planning timestamp (i.e. its deadline, scheduled, or closed timestamp) in given period.  Without arguments, return non-nil if entry has any planning timestamp.
     -  =scheduled= :: Return non-nil if current entry is scheduled in given period.  Without arguments, return non-nil if entry is scheduled.

** Functions / Macros
:PROPERTIES:
:TOC:     :include descendants
:END:
:CONTENTS:
- [[#agenda-like-views][Agenda-like views]]
  - [[#function-org-ql-block][Function: org-ql-block]]
- [[#listing--acting-on-results][Listing / acting-on results]]
  - [[#caching][Caching]]
  - [[#function-org-ql-select][Function: org-ql-select]]
  - [[#function-org-ql-query][Function: org-ql-query]]
  - [[#macro-org-ql-deprecated][Macro: org-ql (deprecated)]]
- [[#custom-predicates][Custom predicates]]
  - [[#macro-org-ql-defpred][Macro: org-ql-defpred]]
:END:

*** Agenda-like views

**** Function: ~org-ql-block~

For use as a custom agenda block type in ~org-agenda-custom-commands~.  For example, you could define a custom series command like this, which would list all priority A items tagged =Emacs= with to-do keyword =SOMEDAY=, followed by the standard agenda view, in a single buffer:

#+BEGIN_SRC elisp
  (setq org-agenda-custom-commands
        '(("ces" "Custom: Agenda and Emacs SOMEDAY [#A] items"
           ((org-ql-block '(and (todo "SOMEDAY")
                                (tags "Emacs")
                                (priority "A"))
                          ((org-ql-block-header "SOMEDAY :Emacs: High-priority")))
            (agenda)))))
#+END_SRC

Which would be equivalent to a ~tags-todo~ search like this:

#+BEGIN_SRC elisp
  (setq org-agenda-custom-commands
        '(("ces" "Custom: Agenda and Emacs SOMEDAY [#A] items"
           ((tags-todo "PRIORITY=\"A\"+Emacs/!SOMEDAY")
            (agenda)))))
#+END_SRC

However, the ~org-ql-block~ version runs in about 1/5th the time.

The variable =org-ql-block-header= may be bound to a string to use as the block header, otherwise the header is formed automatically.

*** Listing / acting-on results

**** Caching

Org QL uses a per-buffer cache to speed up subsequent searches.  It's keyed on query expressions and match actions, which means that, for the same query and same match action in the same buffer, if the buffer has not been modified since the last time the query was run, the cached match-action result will be returned, and the query will not be evaluated in that buffer again.

Therefore, since neither query expressions nor match actions are guaranteed to be evaluated when the following functions are called, they should be free of side effects.  Or, if a side effect is required, the cache should be invalidated (e.g. by incrementing the buffer's modified tick, or by using a query expression or match action that has yet to be cached).  /Note: Future improvements will allow the cache to be more easily disabled or cleared./

**** Function: ~org-ql-select~

/Arguments:/ ~(buffers-or-files query &key action narrow sort)~

Return items matching ~QUERY~ in ~BUFFERS-OR-FILES~.

~BUFFERS-OR-FILES~ is a one or a list of files and/or buffers.

~QUERY~ is an ~org-ql~ query sexp (quoted, since this is a function).

~ACTION~ is a function which is called on each matching entry with point at the beginning of its heading.  It may be:

  - ~element~ or nil: Equivalent to ~org-element-headline-parser~.

  - ~element-with-markers~: Equivalent to calling ~org-element-headline-parser~, with markers added using ~org-ql--add-markers~.  Suitable for formatting with ~org-ql-agenda--format-element~, allowing insertion into an Org Agenda-like buffer.

  - A sexp, which will be byte-compiled into a lambda function.

  - A function symbol.

If ~NARROW~ is non-nil, buffers are not widened (the default is to widen and search the entire buffer).

~SORT~ is either nil, in which case items are not sorted; or one or a list of defined ~org-ql~ sorting methods (~date~, ~deadline~, ~scheduled~, ~closed~, ~todo~, ~priority~, or ~random~); or a user-defined comparator function that accepts two items as arguments and returns nil or non-nil.

Examples:

#+BEGIN_SRC elisp
  ;; Return list of to-do headings in inbox file with tags and to-do keywords:
  (org-ql-select "~/org/inbox.org"
    '(todo)
    :action #'org-get-heading)
  ;; => ("TODO Practice leaping tall buildings in a single bound  :personal:" ...)

  ;; Without tags and to-do keywords:
  (org-ql-select "~/org/inbox.org"
    '(todo)
    :action '(org-get-heading t t))
  ;; => ("Practice leaping tall buildings in a single bound" ...)

  ;; Return WAITING heading elements in agenda files:
  (org-ql-select (org-agenda-files)
    '(todo "WAITING")
    :action 'element)
  ;; => ((headline (:raw-value "Visit the moon" ...) ...) ...)

  ;; Since `element' is the default for ACTION, it may be omitted:
  (org-ql-select (org-agenda-files)
    '(todo "WAITING"))
  ;; => ((headline (:raw-value "Visit the moon" ...) ...) ...)
#+END_SRC

**** Function: ~org-ql-query~

/Arguments:/ ~(&key (select 'element-with-markers) from where order-by narrow)~

Like ~org-ql-select~, but arguments are named more like a ~SQL~ query.

+  ~SELECT~ corresponds to the ~org-ql-select~ argument ~ACTION~.
+  ~FROM~ corresponds to the ~org-ql-select~ argument ~BUFFERS-OR-FILES~.
+  ~WHERE~ corresponds to the ~org-ql-select~ argument ~QUERY~.
+  ~ORDER-BY~ corresponds to the ~org-ql-select~ argument ~SORT~, which see.
+  ~NARROW~ corresponds to the ~org-ql-select~ argument ~NARROW~.

Examples:

#+BEGIN_SRC elisp
  ;; Return list of to-do headings in inbox file with tags and to-do keywords:
  (org-ql-query
    :select #'org-get-heading
    :from "~/org/inbox.org"
    :where '(todo))
  ;; => ("TODO Practice leaping tall buildings in a single bound  :personal:" ...)

  ;; Without tags and to-do keywords:
  (org-ql-query
    :select '(org-get-heading t t)
    :from "~/org/inbox.org"
    :where '(todo))
  ;; => ("Practice leaping tall buildings in a single bound" ...)

  ;; Return WAITING heading elements in agenda files:
  (org-ql-query
    :select 'element
    :from (org-agenda-files)
    :where '(todo "WAITING"))
  ;; => ((headline (:raw-value "Visit the moon" ...) ...) ...)

  ;; Since `element' is the default for SELECT, it may be omitted:
  (org-ql-query
    :from (org-agenda-files)
    :where '(todo "WAITING"))
  ;; => ((headline (:raw-value "Visit the moon" ...) ...) ...)
#+END_SRC

**** Macro: ~org-ql~ (deprecated)

/Arguments:/ ~(buffers-or-files query &key sort narrow markers action)~

Expands into a call to ~org-ql-select~ with the same arguments.  For convenience, arguments should be unquoted.

/Note: This macro is deprecated and will be removed in v0.7./

*** Custom predicates

+ See: [[file:examples/defpred.org][Custom predicate tutorial]]

**** Macro: =org-ql-defpred=

/Arguments:/ ~(name args docstring &key body preambles normalizers)~

Define an ~org-ql~ selector predicate named ~org-ql--predicate-NAME~.  ~NAME~ may be a symbol or a list of symbols: if a list, the first is used as ~NAME~ and the rest are aliases.  ~A~ function is only created for ~NAME~, not for aliases, so a normalizer should be used to replace aliases with ~NAME~ in queries (keep reading).

~ARGS~ is a ~cl-defun~-style argument list.  ~DOCSTRING~ is the function's docstring.

~BODY~ is the body of the predicate.  It will be evaluated with point on the beginning of an Org heading and should return non-nil if the heading's entry is a match.

~PREAMBLES~ and ~NORMALIZERS~ are lists of ~pcase~ forms matched against Org ~QL~ query sexps.  They are spliced into ~pcase~ forms in the definitions of the functions ~org-ql--query-preamble~ and ~org-ql--normalize-query~, which see.  Those functions are redefined when this macro is expanded, unless variable ~org-ql-defpred-defer~ is non-nil, in which case those functions should be redefined manually after defining predicates by calling ~org-ql--define-query-preamble-fn~ and ~org-ql--define-normalize-query-fn~.

~NORMALIZERS~ are used to normalize query expressions to standard forms.  For example, when the predicate has aliases, the aliases should be replaced with predicate names using a normalizer.  Also, predicate arguments may be put into a more optimal form so that the predicate has less work to do at query time.  NOTE: Normalizers are applied to a query repeatedly until the query is fully normalized, so normalizers should be carefully written to avoid infinite loops.

~PREAMBLES~ refer to regular expressions which may be used to search through a buffer directly to a potential match rather than testing the predicate body on each heading.  (Naming things is hard.)  In each ~pcase~ form in ~PREAMBLES~, the ~pcase~ expression (not the pattern) should be a plist with the following keys, each value of which should be an expression which may refer to variables bound in the pattern:

~:regexp~ Regular expression which searches directly to a potential match.

~:case-fold~ Bound to ~case-fold-search~ around the regexp search.

~:query~ Expression which should replace the query expression, or ~query~ if it should not be changed (e.g. if the regexp is insufficient to determine whether a heading matches, in which case the predicate's body needs to be tested on the heading).  If the regexp guarantees a match, this may be simply ~t~, leaving the query expression with no work to do, which improves performance.

For convenience, within the ~pcase~ patterns, the symbol ~predicate-names~ is a special form which is replaced with a pattern matching any of the predicate's name and aliases.  For example, if ~NAME~ were:

~(heading h)~

Then if ~NORMALIZERS~ were:

~((`(,predicate-names . ,args) `(heading ,@args)))~

It would be expanded to:

~((`(,(or 'heading 'h) . ,args) `(heading ,@args)))~

** Dynamic block

Org QL provides a dynamic block that lists entries in the current document matching a query.  In the header, these parameters are supported:

+  ~:query~: An Org QL query expression in either sexp or non-sexp form.
+  ~:columns~ A list of columns, including ~heading~, ~todo~, ~property~, ~priority~, ~deadline~, ~scheduled~, ~closed~.
     -  Each column may also be specified as a list with the second element being a header string.  For example, to abbreviate the priority column: ~(priority "P")~.
     -  For certain columns, like =property=, arguments may be passed by specifying the column type itself as a list.  For example, to display a column showing the values of a ~property~ named ~milestone~, with the header being abbreviated to ~M~: ~((property "milestone") "M")~.
+  ~:sort~ One or a list of Org QL sorting methods (see ~org-ql-select~).
+  ~:take~ Optionally take a number of results from the front (a positive number) or the end (a negative number) of the results.
+  ~:ts-format~ Optional format string used to format timestamp-based columns.

The heading column is formatted as a link to the heading (not shown in the following example).

For example, this dynamic block shows the first seven headings that are to-do items with priority A or B, sorted by deadline then priority, with certain columns (including the value of the =agenda-group= property with a custom header) and timestamp format:

# NOTE: These results are edited manually because the Org links don't display well in the Info manual.

#+BEGIN_SRC org
  ,#+BEGIN: org-ql :query "todo: priority:A,B" :columns (todo (priority "P") ((property "agenda-group") "Group") deadline heading) :sort (deadline priority) :take 7 :ts-format "%Y-%m-%d %H:%M"
  | Todo | P | Group | Deadline         | Heading                               |
  |------+---+-------+------------------+---------------------------------------|
  | TODO | A |       | 2017-07-07 00:00 | Take over the world                   |
  | TODO | B |       | 2017-07-10 00:00 | Renew membership in supervillain club |
  | TODO | A | plans | 2017-07-15 00:00 | Take over the universe                |
  | TODO | B |       | 2017-07-21 00:00 | Internet                              |
  | TODO | A | bills | 2017-08-01 00:00 | Spaceship lease                       |
  | TODO | A |       |                  | Skype with president of Antarctica    |
  | TODO | B |       |                  | Take over Mars                        |
  ,#+END:
#+END_SRC

** Links

Org QL View searches may be accessed by opening ~org-ql-search:~ links in an Org file.

In an Org QL View buffer, the command ~org-store-link~ (i.e. ~C-c l~) stores a link to the current search, and it may be inserted into an Org buffer with the command ~org-insert-link~ (~C-c C-l~).  The stored link records all of the view settings, like title, sorting, and grouping.

Simple links may also be written manually in either sexp or non-sexp form, like:

#+BEGIN_SRC org
  [[org-ql-search:todo:NEXT priority:A]]
  [[org-ql-search:(and (todo "NEXT") (priority "A"))]]
#+END_SRC

** Tips

+  Org QL View buffers can be bookmarked with Emacs bookmark commands, e.g. =C-x r m=.  This also integrates with [[https://github.com/alphapapa/org-sidebar][org-sidebar]] and [[https://github.com/alphapapa/burly.el][Burly]].

* Changelog
:PROPERTIES:
:TOC:      ignore-children
:END:

/Note:/ Breaking changes may be made before version 1.0, but in the event of major changes, attempts at backward compatibility will be made with obsolescence declarations, translation of arguments, etc.  Users who need stability guarantees before 1.0 may choose to use tagged stable releases.

<<<<<<< HEAD
** 0.9-pre

Nothing new yet.
=======
** 0.8.6

*Fixes*
+ Bookmarking ~org-ql-view~ buffers when the ~buffers-files~ argument is a symbol (like ~org-agenda-files~).
>>>>>>> 1f264bf4

** 0.8.5

*Fixes*
+ Predicate ~heading~ incorrectly matched strings as regular expressions, sometimes returning incorrect results.  (See [[https://github.com/alphapapa/org-ql/discussions/410][discussion]].  Thanks to [[https://github.com/al3xandru][Alex Popescu]] for reporting.)
+ Predicates ~ancestor~ and ~parent~ did not normalize their sub-queries, sometimes returning incorrect results.  ([[https://github.com/alphapapa/org-ql/issues/365][#365]].  Thanks to [[https://github.com/kofm][Gabriele Mongiano]] for reporting.)

** 0.8.4

*Fixes*

+ Command ~org-ql-find~ goes to the selected entry in the base buffer (rather than potentially an indirect buffer, whose narrowing could leave the selected entry hidden.  The nuances around going to entries in buffers that may be indirect and/or narrowed are surprisingly complicated.  Hopefully this is the last fix).

** 0.8.3

*Fixes*

+ Command ~org-ql-find~ incorrectly moved point.  (See [[https://github.com/alphapapa/org-ql/issues/380#issuecomment-1881913025][#380]].  Thanks to [[https://github.com/oantolin][Omar Antolín Camarena]] for reporting.)

** 0.8.2

*Fixes*

+ Command ~org-ql-find~ incorrectly restored the buffer after jumping when not using indirect buffers.  (See [[https://github.com/alphapapa/org-ql/issues/380#issuecomment-1881913025][#380]].  Thanks to [[https://github.com/bram85][Bram Schoenmakers]] for reporting.)

** 0.8.1

*Fixes*

+ Command ~org-ql-find~ widens the buffer before going to the selected entry.
+ In ~org-ql-view~ buffers, links in headings remain clickable links.  (Fixes [[https://github.com/alphapapa/org-ql/issues/282][#282]].  Thanks to [[https://github.com/jakebox][Jacob Boxerman]] for reporting.)

** 0.8

*Additions*

+ Function ~org-ql-completing-read~, used by command ~org-ql-find~, now specifies the completion category as ~org-heading~, providing compatibility with [[https://github.com/oantolin/embark][Embark]].  (This is a powerful feature, as it means any ~org-ql-find~ result can be acted on from inside the search results with Embark, which provides common actions from Org Agenda and Org speed keys bindings.)  ([[https://github.com/alphapapa/org-ql/issues/299][#299]].  Thanks to [[https://github.com/oantolin][Omar Antolín Camarena]], [[https://github.com/minad][Daniel Mendler]], and [[https://github.com/akirak][Akira Komamura]].)
  - Command ~org-ql-completing-read-export~, bound to ~C-c C-e~ or ~embark-export~ while in an ~org-ql-completing-read~ session, exits and shows an ~org-ql-view~ buffer for the current search.
+ Command ~org-ql-find~ may be called in an ~org-agenda~ or ~org-ql-view~ buffer to search the buffers which contributed to the agenda/view buffer.
+ Command ~org-ql-find-path~, which searches outline paths in the current buffer.
+ Command ~org-ql-open-link~, which finds links in entries matching the given query, and opens the selected one with ~org-open-at-point~.  (This is helpful when a collection of links are kept in Org files: rather than having to first visit the entry containing the desired link, then locate it within the entry, and then open it, the user can simply select the link and open it directly.)
+ Items in ~org-ql-view~ buffers now include the ~org-category~ text property, like Org Agenda buffers, which allows grouping with ~org-super-agenda~'s category-related selectors.  ([[https://github.com/alphapapa/org-ql/issues/363][#363]].  Thanks to [[https://github.com/kofm][Gabriele Mongiano]] for reporting.)

*Fixes*

+ Predicate ~property~ correctly uses the value of ~org-use-property-inheritance~ when not specified.  ([[https://github.com/alphapapa/org-ql/pull/346][#346]], [[https://github.com/alphapapa/org-ql/issues/356][#356]].  Thanks to [[https://github.com/bram85][Bram Schoenmakers]].)

*Compatibility*

+ Emacs 27.1 or later is now required.
+ Org v9.7's ~org-element~ API changes required some adjustments.  ([[https://github.com/alphapapa/org-ql/issues/364][#364]].  Thanks to several users for reporting, and to [[https://github.com/yantar92][Ihor Radchenko]] for his feedback.)

** 0.7.4

*Fixes*
+ Ignore empty quoted strings in plain-string queries ([[https://github.com/alphapapa/org-ql/issues/383][#383]]).

** 0.7.3

*Fixes*
+ Disable ~case-fold-search~ when collecting headings in outline paths.  (Headings that started with a word that is also a to-do keyword but with different capitalization would be matched incorrectly.)
+ Saving of ~org-ql-view~ views.  ([[https://github.com/alphapapa/org-ql/issues/378][#378]].  Thanks to [[https://github.com/Pentaquark1][Pentaquark1]] for reporting.)
+ Command ~org-ql-find~ didn't move point to the selected entry.  ([[https://github.com/alphapapa/org-ql/issues/380][#380]].  Thanks to [[https://github.com/oantolin][Omar Antolín Camarena]] for reporting.)

** 0.7.2

*Fixes*
+ Timestamp predicates are more tolerant of partial input (e.g. preventing errors while the user is typing a query into ~org-ql-find~).
+ Query parser ignores leading whitespace (e.g. preventing errors while the user is typing a query into ~org-ql-find~).
+ Use of ~org-ql-find~ with ~:query-prefix~ argument prevented selection of results.  ([[https://github.com/alphapapa/org-ql/issues/351][#351]].  Thanks to [[https://github.com/danielfleischer][Daniel Fleischer]] for reporting.)
+ Handle narrowed buffers correctly in ~org-ql-find~.
+ Warn about empty headings in ~org-ql-completing-read~ (the Org format allows a heading line to have no text, but it's useless for this purpose, and usually indicates unnoticed corruption).

** 0.7.1

*Fixes*
+ Function ~org-ql-completing-read~ is more compatible with default Emacs completion.  (See [[https://github.com/alphapapa/org-ql/issues/338][#338]].  Thanks to [[https://github.com/arozbiz][arozbiz]] for reporting.)
+ Function ~org-ql-completing-read~ would sometimes stop updating with changes in input.  (See [[https://github.com/alphapapa/org-ql/issues/350][#350]].  Thanks to [[https://github.com/anpandey][Ankit Raj Pandey]] for reporting and fixing, and to [[https://github.com/minad][Daniel Mendler]] for advising.)
+ In ~org-ql-completing-read~, format links for display, and use ~org-entry-get~ internally rather than ~org-get-heading~.

** 0.7

*Added*
+  Command ~org-ql-find~, which jumps to entries selected using Emacs's built-in completion facilities and Org QL queries (like ~helm-org-ql~, but doesn't require Helm.).
+  Command ~org-ql-refile~, which refiles the entry at point to one selected using Org QL completion.
+  Predicate ~rifle~, which matches an entry if each of the given arguments is found in either the entry's contents or its outline path.  This provides very intuitive results, mimicing the behavior of [[https://github.com/alphapapa/org-rifle][=org-rifle=]].  In fact, the results are so useful that it's now the default predicate for plain-string query tokens.  (It is also aliased to ~smart~, since it's so "smart," and not all users have used =org-rifle=.)
+  Option ~org-ql-default-predicate~, applied to plain-string query tokens (before, the ~regexp~ predicate was always used, but now it may be customized).
+  Alias ~c~ for predicate ~category~.
+  Predicate ~property~ now accepts the argument ~:inherit~ to match entries with property inheritance, and when unspecified, the option ~org-use-property-inheritance~ controls whether inheritance is used.
+  Predicate ~blocked~.  (Thanks to [[https://github.com/akirak][Akira Komamura]].)

*Changed*
+  Give more useful error message for invalid queries.
+  Predicate ~src~ now matches case-insensitively.
+  Command ~org-ql-sparse-tree~ accepts both string and sexp queries.  (Thanks to [[https://github.com/akirak][Akira Komamura]].)

*Fixed*
+  Predicate ~link~ matches links whose descriptions contain escaped brackets (changed in Org 9.3).  (Thanks to [[https://github.com/exot][Daniel Borchmann]] for reporting.)
+  Predicate ~src~'s matching of begin/end block lines, normalization of arguments, and handling in non-sexp queries.  (Thanks to [[https://github.com/akirak][Akira Komamura]] for reporting.)
+  Predicate ~src~'s behavior with various arguments.
+  Various compilation warnings.

*Internal*
+  Certain query predicates, when called multiple times in an ~and~ sub-expression, are optimized to a single call.
+  Use ~buffer-chars-modified-tick~ instead of ~buffer-modified-tick~.  (Thanks to [[https://github.com/yantar92][Ihor Radchenko]].)
+  Implemented tests for ~src~ predicate.

*Credits*
+  Thanks to [[https://github.com/chasecaleb][Caleb Chase]] for help with [[https://github.com/alphapapa/org-ql/pull/285][#285]], fixed in [[https://github.com/alphapapa/org-ql/commit/91908186fcca4b5fd2e9d26da5bc0375c2b41acf][9190818]].

** 0.6.3

*Fixed*
+ Non-sexp query parsing with updated version 1.0.1 of the ~peg~ package.  (Fixes [[https://github.com/alphapapa/org-ql/issues/314][#314]], [[https://github.com/alphapapa/org-ql/issues/316][#316]].  Thanks to [[https://github.com/akirak][Akira Komamura]] and [[https://github.com/joonro][Joon Ro]] for reporting.)
+ Require library ~org-duration~ (apparently necessary in newer Org versions).

** 0.6.2

*Fixed*
+  ~link~ predicate when used in an ~or~'ed query.  ([[https://github.com/alphapapa/org-ql/issues/279][#279]].  Thanks to [[https://github.com/telenieko][Marc Fargas]] for reporting.)

** 0.6.1

*Fixed*
+  In dynamic blocks, links to headings with statistics cookies were broken.  (Fixes [[https://github.com/alphapapa/org-ql/issues/248][#248]].  Thanks to [[https://github.com/maikol-solis][Maikol Solis]] and [[https://github.com/yantar92][Ihor Radchenko]].)

*Updated*
+  Compatibility with new macro names in Transient.  ([[https://github.com/alphapapa/org-ql/pull/269][#269]].  Thanks to [[https://github.com/tarsius][Jonas Bernoulli]].)

** 0.6

*Added*
+  Macro =org-ql-defpred=, used to define search predicates.  (See [[file:examples/defpred.org][tutorial]].)
+  Predicate ~effort~.
+  Predicate ~heading-regexp~, which matches regular expressions against heading text (alias: ~h*~).
+  Timestamp-related predicates now accept an optional ~:with-time~ argument, which allows matching timestamps with or without times (i.e. HH:MM).
+  Sorting methods:
     -  ~reverse~
     -  ~closed~  (Thanks to [[https://github.com/yejianye][Ryan Ye]].)
+  Dynamic block column ~closed~.  (Thanks to [[https://github.com/yejianye][Ryan Ye]].)
+  Abbreviate filenames in bookmarks.  (Thanks to [[https://github.com/akirak][Akira Komamura]].)

*Changed*
+  The order in which sorting functions is applied has been reversed.  For example, ~:sort '(todo priority date)~ now does what ~:sort '(date priority todo)~ did in earlier versions.  (This change is made to enable the new ~reverse~ sorting method.)  Users who have customized =org-ql-views= will need to update the stored views' sorting methods to preserve the desired sort order.
+  Helm support (including the command =helm-org-ql=) has been moved to a separate package, =helm-org-ql=.
+  Predicate ~heading~ now matches plain strings instead of regular expressions.
+  Update =dash= dependency, and remove dependency on obsolete =dash-functional=.  (Fixes [[https://github.com/alphapapa/org-ql/issues/179][#179]], [[https://github.com/alphapapa/org-ql/issues/209][#209]].  Thanks to [[https://github.com/landakram][Mark Hudnall]], [[https://github.com/akirak][Akira Komamura]], [[https://github.com/natask][Nathanael kinfe]], [[https://github.com/benthamite][Pablo Stafforini]], [[https://github.com/jmay][Jason May]], and [[https://github.com/basil-conto][Basil L. Contovounesios]].)

*Removed*
+  Obsolete macro ~org-ql~ (obsolete since 0.5, replaced by functions ~org-ql-select~ and ~org-ql-query~).

*Fixed*
+  Timestamp-related predicates called with relative-date arguments did not properly invalidate the query cache.  (Fixes [[https://github.com/alphapapa/org-ql/issues/223][#223]].  Thanks to [[https://github.com/yantar92][Ihor Radchenko]] for reporting.)

*Internal*
+  Predicates are now defined more cleanly with a macro (=org-ql-defpred=) that consolidates functionality related to each predicate.  This will also allow users to more easily define custom predicates.
+  Version 1.0 of library ~peg~ is now required.
+  Improvements to how arguments to timestamp-related predicates are processed.
+  Predicate normalizers are now applied repeatedly until a query is fully normalized.  (Normalizers should be written with this in mind to avoid infinite loops.)

** 0.5.2

*Fixed*
+  Predicate ~link~'s ~:target~ and ~:regexp-p~ arguments.  ([[https://github.com/alphapapa/org-ql/pull/220][#220]].  Thanks to [[https://github.com/akirak][Akira Komamura]].)

** 0.5.1

*Fixed*
+  Custom sorting functions could corrupt the cache, causing items to disappear after refreshing an =org-ql-search= buffer.  ([[https://github.com/alphapapa/org-ql/issues/186][#186]], [[https://github.com/alphapapa/org-ql/issues/187][#187]].  Thanks to [[https://github.com/natask][Nathanael kinfe]].)

** 0.5

*Added*
+  View dispatcher using =transient.el= (like Magit), bound to =v= in search/view buffers.
+  Predicate =link=, which matches descriptions and targets in Org links.
+  Predicate ~tags-regexp~ (alias: ~tags*~), which matches regexps against entry tags (e.g, helpful when a tag might end in "s").
+  Emacs bookmark support: Org QL View buffers can be bookmarked with, e.g. =C-x r m= and shown with, e.g. =C-x r b=.  (This also enables view restoration with [[https://github.com/alphapapa/burly.el][Burly]].)
+  Dynamic block support.
+  Org link support (storing and opening links to Org QL View searches).
+  Mascot.

*Changed*
+  Binding to refresh search/view buffers changed to =r=.

*Internal*
+  When formatting entries for Org QL View buffers, use internal function for retrieving heading tags.  This improves speed by using our cache, and it removes the need for a compatibility alias for Org versions before 9.3.

*Deprecated*
+  Macro =org-ql= is marked obsolete.  It will be removed in v0.7.  Functions =org-ql-select= and =org-ql-query= should be used instead.  (The macro serves only to confuse with regard to quoting arguments.)

*Acknowledgments*
+  [[https://github.com/tpeacock19][tpeacock19]] for extensive help testing new features in this version.

** 0.4.9

*Fixed*
+  Agenda restriction in =org-ql-block=.  (Fixes [[https://github.com/alphapapa/org-ql/issues/84][#84]].  Thanks to [[https://github.com/yantar92][Ihor Radchenko]].)

** 0.4.8

*Fixed*
+  Multiple sorters not preserved when refreshing views.  (Fixes [[https://github.com/alphapapa/org-ql/issues/136][#136]], [[https://github.com/alphapapa/org-ql/pull/137][#137]].  Thanks to [[https://github.com/natrys][Imran Khan]].)

** 0.4.7

*Fixed*
+  Give a useful error if =org-ql-search-directories-files= is called without a directories argument and =org-directory= doesn't exist.  (Fixes [[https://github.com/alphapapa/org-ql/issues/139][#139]].  Thanks to [[https://github.com/matthuszagh][Matt Huszagh]] for reporting.)

** 0.4.6

*Fixed*
+  Compatibility with newer versions of the =peg= library, which removed a macro used by this package.  (Fixes [[https://github.com/alphapapa/org-ql/issues/75][#75]].  Thanks to [[https://github.com/novoid][Karl Voit]] and [[https://github.com/karlicoss][@karlicoss]] for reporting.)

** 0.4.5

*Fixed*
+  Non-case-folding predicates like ~(todo)~ unnecessarily disabled case-folding for other predicates.  ([[https://github.com/alphapapa/org-ql/issues/114][Issue #114]].  Thanks to [[https://github.com/bitclick][@bitclick]] for reporting.)

** 0.4.4

*Fixed*
+  Compatibility with Org Agenda remote editing commands (some of which were broken by 0.4.3).  (Fixes [[https://github.com/alphapapa/org-ql/issues/102][#102]].  Thanks to [[https://github.com/AloisJanicek][Alois Janíček]] for reporting.)

** 0.4.3

*Fixed*
+  When =org-ql-view-refresh= is called, ensure the buffer is an Org QL View buffer.

** 0.4.2

*Fixed*
+  Items' to-do keywords were not shown in views.

** 0.4.1

*Fixed*
+  =level= predicate used with arguments in plain queries.  (Thanks to [[https://github.com/akirak][Akira Komamura]] for reporting.)

** 0.4

/Note:/ The next release, 0.5, may include changes which will require minor updates to written queries (e.g. a few predicates may be renamed).  Users who wish to avoid those changes happening unexpectedly in their configs should avoid upgrading =org-ql= beyond 0.4 automatically, as they will be pushed to the =master= branch when ready.

*Added*
+  *Commands*
     -  ~helm-org-ql-views~, which shows one of ~org-ql-views~ selected with Helm.
     -  ~org-ql-search~ can search files in ~org-directory~; customization options are available in the ~org-ql-search~ group.
     -  ~org-ql-view-refresh~ can be called with a prefix argument to adjust search parameters.
+  *Queries*
     -  Negation of terms in plain queries using ~!~.  For example, ~tags:space !moon~ to exclude entries which contain ~moon~.
     -  Predicates =outline-path= (alias =olp=) and =outline-path-segment= (alias =olps=).
     -  Predicate ~src~, which matches Org Babel source blocks.
     -  Predicates =parent= and =ancestors=.  (Thanks to [[https://github.com/mm--][Josh Moller-Mara]].)
     -  Alias =h= for =heading= predicate.
     -  Alias =r= for =regexp= predicate.  (Thanks to [[https://github.com/tumashu][Feng Shu]].)
+  Info manual.
+  Function ~helm-org-ql-source~, which returns a Helm source that searches given buffers/files with ~helm-org-ql~.  It can be used for custom Helm commands that search certain files.
+  Display a message when views are refreshed.  (Thanks to [[https://github.com/xeijin][xeijin]].)
+  Respect Org Agenda restriction in =org-ql-block=.  (Thanks to [[https://github.com/yantar92][Ihor Radchenko]] for reporting.)
+  Option =org-ql-view-sidebar-sort-views=.
+  Mouseover =help-echo= text for =org-ql-views= default view names.
+  "Dangling tasks" default view in =org-ql-views=.  (Users who have modified =org-ql-views= from the default will not see the new view unless they copy it into their config.)

*Changed*
+  Some default =org-ql-view= views (users who have modified =org-ql-views= from the default will not see the new views unless they copy them into their config):
     -  Rename some views.
     -  "Stuck projects" view (now uses =descendants= instead of =children=, which is more useful.

*Fixed*
+  Inherit file tags when =org-tag-inheritance= is enabled.  (Fixes [[https://github.com/alphapapa/org-ql/issues/55][#55]].  Thanks to [[https://github.com/mskorzhinskiy][Mikhail Skorzhinskiy]].)
+  Call =helm-make-source= directly instead of using =helm-build-sync-source= macro.  (Fixes [[https://github.com/alphapapa/org-ql/issues/60][#60]].  Thanks to [[https://github.com/matthuszagh][Matt Huszagh]] for reporting.)
+  Search/view buffers now always end with a newline, which prevents side-scrolling of the window when calling =end-of-buffer=.
+  Face for done to-do keywords in =org-ql-view= buffers.  (Thanks to [[https://github.com/dsdshcym][Yiming Chen]].)
+  Make view buffers read-only.  (Fixes [[https://github.com/alphapapa/org-ql/issues/72][#72]].  Thanks to [[https://github.com/xeijin][xeijin]].)
+  Sorting with single sorter specified as an atom.  (Thanks to [[https://github.com/legalnonsense][Jeff Filipovits]].)
+  Autoload for =org-ql-block= agenda block.  (Fixes [[https://github.com/alphapapa/org-ql/issues/53][#53]].  Thanks to reports from [[https://github.com/gcantieni][Gus Cantieni]], [[https://github.com/novoid][Karl Voit]], [[https://github.com/rieje][rieje]], and [[https://github.com/jakejx][Jake | Junxuan]].)

*Internal*
+  Added generic node data cache to speed up recursive, tree-based queries.

** 0.3.2

*Fixed*
+  In =org-ql-search=, accept symbol as ~:super-groups~ argument.
+  In the =This week= and =Next week= default =org-ql-views= views, set timestamps for beginning-of-week to 00:00:00 and end-of-week to 23:59:59.
+  Plain quoted-phrases in non-sexp queries.

** 0.3.1

*Fixed*
+  Compatibility with Org 9.2.  Thanks to [[https://github.com/leungbk][Brian Leung]].

** 0.3

*Added*
+  Alternative, non-sexp query syntax for commands =org-ql-search= and =helm-org-ql=.  See [[#non-sexp-query-syntax][documentation]].
+  Command =helm-org-ql=.
+  Command =org-ql-sparse-tree=, like =org-sparse-tree= for =org-ql= queries.  (Thanks to [[https://github.com/akirak][Akira Komamura]].)
+  Command =org-ql-view-sidebar=.
+  Per-buffer, per-heading tag caching, which increases the speed of tags-related queries by 6-7x.
+  More tags-related predicates and aliases:
     -  For inherited tags: =tags-inherited=, =inherited-tags=, =tags-i=, =itags=.
     -  For heading-local tags: =tags-local=, =local-tags=, =tags-l=, =ltags=.
     -  =tags-all=, =tags&=: Matches all given tags using boolean =AND= (rather than boolean =OR=, which the =tags= predicate uses).
+  Variable =org-ql-block-header=, which overrides the default header in =org-ql-block= agenda blocks.
+  Predicate =(path)=.
+  Option =org-ql-views= may now be customized in a guided, structured way with the customization UI (e.g. =M-x customize-option RET org-ql-views RET=, or press =c= in the =org-ql-view-sidebar= buffer).
+  Enable more Org Agenda commands in =org-ql-view= buffers (e.g. setting deadlines and scheduling).  (Fixes [[https://github.com/alphapapa/org-ql/issues/35][#35]].  Thanks to [[https://github.com/mz-pdm][Milan Zamazal]] and [[https://github.com/mskorzhinskiy][Mikhail Skorzhinskii]].)
+  Function =org-ql-select='s =buffers-files= argument can be a function which returns a list of buffers and/or files.

*Changed*
+  Predicate =heading= now accepts multiple regexps, which are matched with boolean =AND=.
+  Predicate =regexp= now matches its regexp arguments with boolean =AND=.
+  Package =org-super-agenda= is now a dependency.  This removes the need for awkward code to handle the case where it's not installed, and makes grouping features always available.  Of course, the global minor mode =org-super-agenda-mode= is not activated by =org-ql=, so no behavior is changed in Org Agenda or =org-ql=; it only means that commands like =org-ql-search= will always provide grouping when called with the appropriate arguments.

*Removed*
+  Macro =org-ql-agenda=.  Instead, use function =org-ql-search=.  See also command =org-ql-view=, etc.

*Fixed*
+  Predicate =heading= now matches only against heading text, i.e. not including tags at the end of the line, to-do keyword, etc.
+  Predicate =todo= now matches case-sensitively, avoiding non-todo-keyword matches (e.g. a heading which begins =Waiting on= will no longer match for a todo keyword =WAITING=).
+  Interactive completion in =org-ql-search=.

*Internal*
+  Refactored code from file =org-ql-agenda.el= into files =org-ql-search.el= and =org-ql-view.el=.  Function and variable names have been changed accordingly.

** 0.2.3

*Fixed*
+  Priority queries could fail to match headings whose to-do keywords had non-alphabetic characters, like =TO-READ=.

** 0.2.2

*Fixed*
+  =(deadline auto)= selector matched entries whose deadlines had a warning period that had not yet been entered (=org-deadline-warning-days= too soon).

** 0.2.1

*Fixed*
+  =(descendants)= selector matched against parent heading instead of only descendants.

** 0.2
:PROPERTIES:
:ID:       67be09f9-e959-4333-9be2-93ad8f458fbe
:END:

*Added*
+  Function ~org-ql-query~, like ~org-ql-select~ but with arguments named more like a SQL query.
+  Bare strings like ~"string"~ can be used in queries, which are converted to ~(regexp "string")~ automatically.
+  Selector ~(regexp)~ accepts multiple regexps to test.
+  Macro ~org-ql~ and functions ~org-ql-query~ and ~org-ql-select~ now also accept a comparator function in their ~:sort~ argument.
+  Function ~org-ql-block~, which works as an Org Agenda series/composite/block command, usable in custom agenda commands defined in variable ~org-agenda-custom-commands~.  (Inspired by [[https://github.com/pestctrl/emacs-config/blob/84c557982a860e86d6f67976a82ea776a7bd2c7a/config-org-new.org#my-own-agenda-renderer][Benson Chu's config]].)
+  Function ~org-ql-agenda--agenda~ optionally takes a list of entries as an argument.
+  Selectors ~ts-a~ and ~ts-i~, aliases for ~ts-active~ and ~ts-inactive~.
+  Selector ~ts~ now accepts a ~:type~ argument.
+  Face =org-ql-agenda-due-date=.
+  Selectors ~(children)~ and ~(descendants)~.
+  Function ~org-ql-search~ and macro ~org-ql-agenda~ accept a ~:title~ argument, which is displayed in the header.
+  Command ~org-ql-search~ offers global ~org-super-agenda-groups~ in completion.
+  Customization group ~org-ql~.
+  Command ~org-ql-view~, which displays views saved to variable ~org-ql-views~, which can be saved from ~org-ql-search~ buffers with command ~org-ql-search-save~, which is bound to =C-x C-s= in view buffers.
+  Variable ~org-ql-view-map~, active in view buffers displayed by ~org-ql-search~, ~org-ql-agenda~, and ~org-ql-view~.
+  =random= sort method.
+  Save position when refreshing search buffers.

*Changed*
+  Function ~org-ql-query~ renamed to ~org-ql-select~.  ~org-ql-query~ now refers to a new function.
+  Macro ~org-ql~ no longer accepts a ~:markers~ argument.  Instead, use argument ~:action element-with-markers~.  See function ~org-ql-select~, which ~org-ql~ calls.
+  Selector ~(todo)~ no longer matches "done" keywords when used without arguments (i.e. the ones in variable ~org-done-keywords~).
+  Overhauled date/time-based predicates.  See documentation for new argument signatures.

*Removed*
+  Selector ~(date)~, replaced by ~(ts)~.

*Fixed*
+  Handle date ranges in date-based selectors.  (Thanks to [[https://github.com/codygman][Cody Goodman]], [[https://github.com/swflint][Samuel W. Flint]], and [[https://github.com/vikasrawal][Vikas Rawal]].)
+  Don't overwrite bindings in =org-agenda-mode-map=.
+  Don't search buffers without headings, and show a message if the user attempts it.
+  Don't search hidden/special buffers.
+  Properly accept arbitrary sort functions in =org-ql-select=, etc.  (Fixes [[https://github.com/alphapapa/org-ql/issues/37][#37]].  Thanks to [[https://github.com/mz-pdm][Milan Zamazal]].)
+  Planning-line-related predicates searched too far into entries.
+  Add autoloads.  (Fixes [[https://github.com/alphapapa/org-ql/pull/36/files#][#36]].  Thanks to [[https://github.com/akirak][Akira Komamura]].)

*Compatibility*
+  Fixes for compatibility with Org 9.2.  (Thanks to [[https://github.com/ataias][Ataias Pereira Reis]] and [[https://github.com/dakra][Daniel Kraus]].)

*Internal*
+  Optimizations for some query selectors, e.g. =regexp= and =todo=.  These can provide a significant improvement for some queries.  See benchmarks in [[file:notes.org][notes.org]].
+  Library [[https://github.com/alphapapa/ts.el][ts]] is now used for parsing and comparing timestamps.

** 0.1

First tagged release.

* Development

Bug reports, feature requests, and suggestions are welcome.  For patches, see below.

** Copyright assignment

While Org QL is currently distributed in MELPA, it's [[https://github.com/alphapapa/org-ql/issues/409][intended]] to merge Org QL into Org mode.  When that happens, it will become a part of Emacs and Org, and therefore cumulative contributions of more than 15 lines of code will require that the author assign copyright of such contributions to the FSF.  Authors who are interested in doing so may contact [[mailto:assign@gnu.org][assign@gnu.org]] to request the appropriate form.

* Notes
:PROPERTIES:
:TOC:      :ignore this
:END:

** Comparison with Org Agenda searches

Of course, queries like these can already be written with Org Agenda searches, but the syntax can be complex.  For example, this query would be difficult to write in a standard Org Agenda search, because it matches against a to-do keyword /and/ a plain-text search.  As described in the [[https://orgmode.org/worg/org-tutorials/advanced-searching.html#combining-metadata-and-full-text-queries][advanced searching tutorial]], it would require using ~org-search-view~ with a query with specific regular expression syntax, like this:

#+BEGIN_EXAMPLE
  +lisp +{^\*+\s-+TO-READ\s-}
#+END_EXAMPLE

But with =org-ql-search=, you would write a query like =lisp todo:TO-READ=, or in Lisp syntax, ~(and "lisp" (todo "TO-READ"))~.

** org-sidebar

This package is used by [[https://github.com/alphapapa/org-sidebar][org-sidebar]], which presents a customizable agenda-like view in a sidebar window.

* License
:PROPERTIES:
:TOC:      :ignore this
:END:

GPLv3

* COMMENT Code                                                     :noexport:
:PROPERTIES:
:TOC:      :ignore this
:END:

# The COMMENT keyword prevents GitHub's renderer from showing this entry.

Code used to update this document.

** Predicates

Generates the predicate subtree.

#+BEGIN_SRC elisp :results silent :exports code
  (defun org-ql--readme-update-predicates ()
    "Update predicate subtree in current document."
    (interactive)
    (org-ql--readme-replace-node '("Usage" "Queries" "Predicates") (org-ql--readme-predicate-list)))

  (defun org-ql--readme-replace-node (outline-path string)
    "Replace contents of node at OUTLINE-PATH with STRING."
    (org-with-wide-buffer
     (-let* ((subtree-marker (org-find-olp outline-path t))
             ((_headline element) (progn
                                    (goto-char subtree-marker)
                                    (org-element-headline-parser (point-max))))
             ((&plist :contents-begin beg :contents-end end) element))
       (goto-char beg)
       (delete-region (point) (1- end))
       (insert string "\n"))))

  (defun org-ql--readme-predicate-list ()
    "Return an Org list string documenting predicates."
    (concat (unpackaged/docstring-to-org
             "Arguments are listed next to predicate names, where applicable.

  Note that, for convenience, standard numeric comparator function symbols (`<', `=', etc.) do not need to be quoted when passed as an argument to these predicates.  The resemblance to infix notation is coincidental.  See examples in documentation.\n\n")
            (s-join "\n" (->> org-ql-predicates
                              (--sort (string< (symbol-name (plist-get it :name))
                                               (symbol-name (plist-get other :name))))
                              (--map (-let* (((&plist :name name :docstring docstring :fn fn :args args) it)
                                             (args (->> args
                                                        (--replace-where (listp it) (car it))
                                                        (--replace-where (eq '&rest it) '&optional))))
                                       (if docstring
                                           (progn
                                             (setq docstring (s-replace "\n" "  " docstring))
                                             (format "+  ~%s%s~ :: %s" name
                                                     (if args
                                                         (format " %s" args)
                                                       "")
                                                     (unpackaged/docstring-to-org docstring)))
                                         (when (s-prefix? "org-ql-" (symbol-name name))
                                           (warn "No docstring for: %s" name))
                                         nil)))
                              -non-nil))))
#+END_SRC

*** TODO Use async

If ~org-ql~ is loaded byte-compiled, the argument lists are not named properly (not sure why, as ~help-function-arglist~ is supposed to handle that).  We could run the function in another Emacs process with ~async~ to avoid this.

* COMMENT Export setup                                             :noexport:
:PROPERTIES:
:TOC:      :ignore this
:END:

# Copied from org-super-agenda's readme, in which much was borrowed from Org's =org-manual.org=.

#+OPTIONS: broken-links:t *:t

** Info export options

#+TEXINFO_DIR_CATEGORY: Emacs
#+TEXINFO_DIR_TITLE: Org QL: (org-ql)
#+TEXINFO_DIR_DESC: Query language, search commands, and saved views for Org files

# NOTE: We could use these, but that causes a pointless error, "org-compile-file: File "..README.info" wasn't produced...", so we just rename the files in the after-save-hook instead.
# #+TEXINFO_FILENAME: org-ql.info
# #+EXPORT_FILE_NAME: org-ql.texi

** File-local variables

# NOTE: Setting org-comment-string buffer-locally is a nasty hack to work around GitHub's org-ruby's HTML rendering, which does not respect noexport tags.  The only way to hide this tree from its output is to use the COMMENT keyword, but that prevents Org from processing the export options declared in it.  So since these file-local variables don't affect org-ruby, wet set org-comment-string to an unused keyword, which prevents Org from deleting this tree from the export buffer, which allows it to find the export options in it.  And since org-export does respect the noexport tag, the tree is excluded from the info page.

# Local Variables:
# before-save-hook: org-make-toc
# after-save-hook: (lambda nil (when (and (require 'ox-texinfo nil t) (org-texinfo-export-to-info)) (delete-file "README.texi") (rename-file "README.info" "org-ql.info" t)))
# org-export-initial-scope: buffer
# org-comment-string: "NOTCOMMENT"
# End:<|MERGE_RESOLUTION|>--- conflicted
+++ resolved
@@ -554,16 +554,14 @@
 
 /Note:/ Breaking changes may be made before version 1.0, but in the event of major changes, attempts at backward compatibility will be made with obsolescence declarations, translation of arguments, etc.  Users who need stability guarantees before 1.0 may choose to use tagged stable releases.
 
-<<<<<<< HEAD
 ** 0.9-pre
 
 Nothing new yet.
-=======
+
 ** 0.8.6
 
 *Fixes*
 + Bookmarking ~org-ql-view~ buffers when the ~buffers-files~ argument is a symbol (like ~org-agenda-files~).
->>>>>>> 1f264bf4
 
 ** 0.8.5
 
