#+TITLE: org-ql

# NOTE: Using =BEGIN_HTML= for this causes TeX/info export to fail, but this HTML block works.
#+HTML: <img src="images/dog.png" align="right">

# NOTE: To avoid having this in the info manual, we use HTML rather than Org syntax; it still appears with the GitHub renderer.
#+HTML: <a href="https://melpa.org/#/org-ql"><img src="https://melpa.org/packages/org-ql-badge.svg"></a> <a href="https://stable.melpa.org/#/org-ql"><img src="https://stable.melpa.org/packages/org-ql-badge.svg"></a>

This package provides a query language for Org files.  It offers two syntax styles: Lisp-like sexps and search engine-like keywords.

It includes three libraries: The =org-ql= library is flexible and may be used as a backend for other tools.  The libraries =org-ql-search= and =helm-org-ql= (a separate package) provide interactive search commands and saved views.

* Contents
:PROPERTIES:
:TOC:      :include siblings :depth 0 :ignore this :force depth
:END:
:CONTENTS:
- [[#screenshots][Screenshots]]
- [[#installation][Installation]]
- [[#usage][Usage]]
- [[#changelog][Changelog]]
- [[#development][Development]]
:END:


* Screenshots

[[images/org-ql-search.gif]]

[[images/org-ql-view-dispatch.gif]]

[[images/helm-org-ql.gif]]

[[images/org-ql-view-sidebar.gif]]

* Installation
:PROPERTIES:
:TOC:      ignore-children
:END:

The package =org-ql= may be installed directly from [[https://melpa.org/#/org-ql][MELPA]] or with other tools like [[https://framagit.org/steckerhalter/quelpa][Quelpa]].

After installation, you can use the commands without additional configuration.  To use the functions and macros in your own Elisp code, use libraries =org-ql= and =org-ql-view=.

** Quelpa

Installing with [[https://framagit.org/steckerhalter/quelpa][Quelpa]] is easy:

1.  Install [[https://framagit.org/steckerhalter/quelpa-use-package#installation][quelpa-use-package]] (which can be installed directly from MELPA).
2.  Add this form to your init file:

#+BEGIN_SRC elisp
  (use-package org-ql
    :quelpa (org-ql :fetcher github :repo "alphapapa/org-ql"
              :files (:defaults (:exclude "helm-org-ql.el"))))
#+END_SRC

** Helm support

The command =helm-org-ql= is available in the package =helm-org-ql=.  It may be installed from MELPA, or with Quelpa, like so:

#+BEGIN_SRC elisp
  (use-package helm-org-ql
    :quelpa (helm-org-ql :fetcher github :repo "alphapapa/org-ql"
                         :files ("helm-org-ql.el")))
#+END_SRC

* Usage
:PROPERTIES:
:TOC:      :include descendants :depth 1
:END:
:CONTENTS:
- [[#commands][Commands]]
- [[#queries][Queries]]
  - [[#non-sexp-query-syntax][Non-sexp query syntax]]
  - [[#general-predicates][General predicates]]
  - [[#ancestordescendant-predicates][Ancestor/descendant predicates]]
  - [[#datetime-predicates][Date/time predicates]]
- [[#functions--macros][Functions / Macros]]
- [[#dynamic-block][Dynamic block]]
- [[#links][Links]]
- [[#tips][Tips]]
:END:

# These links work on GitHub's Org renderer but not in Org.

Feedback on these APIs is welcome.  Eventually, after being tested and polished, they will be considered stable. 

# TODO: Find a way to get these examples included in the info manual.
Lisp code examples are in [[examples.org]].

** Commands
:PROPERTIES:
:TOC:      ignore-children
:END:

+  *Jumping to an entry:*
     -  [[#org-ql-find][org-ql-find]] and related commands
     -  [[#helm-org-ql][helm-org-ql]]
+  *Showing an agenda-like view:*
     -  [[#org-ql-search][org-ql-search]]
     -  [[#org-ql-view][org-ql-view]]
     -  [[#org-ql-view-sidebar][org-ql-view-sidebar]]
     -  [[#org-ql-view-recent-items][org-ql-view-recent-items]]
+  *Showing a tree in a buffer:*
     -  [[#org-ql-sparse-tree][org-ql-sparse-tree]]

*** org-ql-find

/Note: These commands use [[#non-sexp-query-syntax][non-sexp queries]]./

These commands jump to a heading selected using Emacs's built-in completion facilities with an Org QL query:

- ~org-ql-find~ searches in the current buffer.
- ~org-ql-find-path~ searches outline paths in the current buffer.
- ~org-ql-find-in-agenda~ searches in ~(org-agenda-files)~.
- ~org-ql-find-in-org-directory~ searches in ~org-directory~.

Note that these commands are compatible with [[https://github.com/oantolin/embark][Embark]]: the ~embark-act~ command can be called on a completion candidate (i.e. a search result) to act on it immediately, without having to visit the entry in its source Org buffer, and ~embark-export~ may be called to show the results in an ~org-ql-view~ buffer.

[[images/org-ql-find.png]]

*** org-ql-open-link

This command finds links in entries matching the input query and offers them for selection; the selected link is then opened with ~org-open-at-point~.

The input is matched using the default predicate, which means it searches both entry content and outline paths.  This is helpful when a collection of links are kept in Org files: rather than having to first visit the entry containing the desired link, then locate it within the entry, and then open it, the user can simply select the link and open it directly.  For example, if an entry with the heading =Emacs= contained a link named =mailing list=, one could search for =Emacs list= and open the link to the mailing list directly.

*** org-ql-refile

This command refiles the current Org entry to one selected by searching with Org QL completion.  It searches files listed in ~org-refile-targets~ as well as the current buffer.

*** org-ql-search

/Note: This command supports both sexp queries and [[#non-sexp-query-syntax][non-sexp queries]]./

Read ~QUERY~ and search with ~org-ql~.  Interactively, prompt for these variables:

~BUFFERS-FILES~: ~A~ list of buffers and/or files to search.  Interactively, may also be:

+ ~buffer~: search the current buffer 
+ ~all~: search all Org buffers 
+ ~agenda~: search buffers returned by the function ~org-agenda-files~ 
+ A space-separated list of file or buffer names

~GROUPS~: An ~org-super-agenda~ group set.  See variable ~org-super-agenda-groups~.

~NARROW~: When non-nil, don't widen buffers before searching. Interactively, with prefix, leave narrowed.

~SORT~: One or a list of ~org-ql~ sorting functions, like ~date~ or ~priority~.

*Bindings:* Keys bound in results buffer.
+  =r=: Refresh results.  With prefix, prompt to adjust search parameters.
+  =v=: Show =transient= view dispatcher (like Magit's popups).
+  =C-x C-s=: Save query to variable ~org-ql-views~ (accessible with command ~org-ql-view~).

*Note:* The view buffer is currently put in ~org-agenda-mode~, which means that /some/ Org Agenda commands work, such as jumping to entries and changing item priorities (without necessarily updating the view).  This feature is experimental and not guaranteed to work correctly with all commands.  (It works to the extent it does because the appropriate text properties are placed on each item, imitating an Agenda buffer.)

*Note:* Also, this buffer is compatible with [[https://github.com/oantolin/embark][Embark]]: the ~embark-act~ command can be called on an entry to act on it immediately, without having to visit the entry in its source Org buffer.

*** helm-org-ql

/Note: This command uses [[#non-sexp-query-syntax][non-sexp queries]].  It is available separately in the package =helm-org-ql=./

This command displays matches with Helm.

+  Press =C-x C-s= in the Helm session to save the results to an =org-ql-search= buffer.

*** org-ql-view

Choose and display a view stored in ~org-ql-views~.

*Bindings:* Keys bound in view buffer.
+  =g=, =r=: Refresh results.  With prefix, prompt to adjust search parameters.
+  =v=: Show =transient= view dispatcher (like Magit's popups).
+  =C-x C-s=: Save query to variable ~org-ql-views~ (accessible with command ~org-ql-view~).

*** org-ql-view-sidebar

Show a sidebar window listing views stored in =org-ql-views= for easy access.  In the sidebar, press =RET= or =mouse-1= to show the view at point, and press =c= to customize the view at point.

*** org-ql-view-recent-items

Show items in ~FILES~ from last ~DAYS~ days with timestamps of ~TYPE~.  ~TYPE~ may be ~ts~, ~ts-active~, ~ts-inactive~, ~clocked~, ~closed~, ~deadline~, ~planning~, or ~scheduled~.  =FILES= defaults to those returned by the function =org-agenda-files=.

*** org-ql-sparse-tree

Arguments: ~(query &key keep-previous (buffer (current-buffer)))~

Show a sparse tree for ~QUERY~ in ~BUFFER~ and return number of results.  The tree will show the lines where the query matches, and any other context defined in ~org-show-context-detail~, which see.

~QUERY~ is an ~org-ql~ query sexp (quoted, since this is a function).  ~BUFFER~ defaults to the current buffer.  When ~KEEP-PREVIOUS~ is non-nil (interactively, with prefix), the outline is not reset to the overview state before finding matches, which allows stacking calls to this command.  Runs ~org-occur-hook~ after making the sparse tree.

** Queries
:PROPERTIES:
:TOC:      :include descendants :depth 1
:END:
:CONTENTS:
- [[#non-sexp-query-syntax][Non-sexp query syntax]]
- [[#general-predicates][General predicates]]
- [[#ancestordescendant-predicates][Ancestor/descendant predicates]]
- [[#datetime-predicates][Date/time predicates]]
:END:

An =org-ql= query is a Lisp expression which may contain arbitrary expressions, as well as calling certain built-in predicates.  It is byte-compiled into a predicate function which is tested with point on each heading in an Org buffer; when it returns non-nil, the heading matches the query.  When possible, certain built-in predicates are optimized away to whole-buffer regular expression searches, which are much faster to search for than testing the predicate on each heading.

*Notes:*
+  Bare strings like ~"string"~ are automatically converted to ~(regexp "string")~ predicates.
+  Standard numeric comparator function symbols (~<~, ~<=~, ~>~, ~>=~, ~=~ ) need not be quoted when passed as an argument to predicates which accept them.  The resemblance to infix notation is coincidental.

*** Non-sexp query syntax

The command =org-ql-search= also accepts, and the command =helm-org-ql= only accepts, an alternative, non-sexp query syntax.  The syntax is simple, and a few examples of queries in both syntaxes should suffice.  By default, when multiple predicates are used, they are combined with boolean =and=.

| Sexp syntax                                     | Non-sexp syntax                              |
|-------------------------------------------------+----------------------------------------------|
| ~(todo)~                                          | ~todo:~                                        |
| ~(todo "SOMEDAY")~                                | ~todo:SOMEDAY~                                 |
| ~(todo "SOMEDAY" "WAITING")~                      | ~todo:SOMEDAY,WAITING~                         |
| ~(ts :on today)~                                  | ~ts:on=today~                                  |
| ~(ts-active :from "2017-01-01" :to "2018-01-01")~ | ~ts-active:from=2017-01-01,to=2018-01-01~      |
| ~(clocked :on -1)~                                | ~clocked:on=-1~                                |
| ~(heading "quoted phrase" "word")~                | ~heading:"quoted phrase",word~                 |
| ~(and (tags "book" "books") (priority "A"))~      | ~tags:book,books priority:A~                   |
| ~(src :lang "elisp" :regexps ("defun"))~          | ~src:defun,lang=elisp~ or ~src:lang=elisp,defun~ |
| ~(and (tags "space") (not (regexp "moon")))~      | ~tags:space !moon~                             |
| ~(priority >= B)~                                 | ~priority:A,B~                                 |

Note that the =effort=, =level=, and =priority= predicates do not support comparators in the non-sexp syntax, so multiple arguments should be passed instead, as seen in the last example.

*** General predicates

Arguments are listed next to predicate names, where applicable.

+  =blocked= :: Return non-nil if current heading is blocked.  Calls ~org-entry-blocked-p~, which see.
+  =category (&optional categories)= :: Return non-nil if current heading is in one or more of ~CATEGORIES~ (a list of strings).
+  =done= :: Return non-nil if entry's ~TODO~ keyword is in ~org-done-keywords~.
+  =effort (&optional effort-or-comparator effort)= :: Return non-nil if current heading's effort property matches arguments.  The following forms are accepted: ~(effort DURATION)~: Matches if effort is ~DURATION~.  ~(effort DURATION DURATION)~: Matches if effort is between DURATIONs, inclusive.  ~(effort COMPARATOR DURATION)~: Matches if effort compares to ~DURATION~ with ~COMPARATOR~.  ~COMPARATOR~ may be ~<~, ~<=~, ~>~, or ~>=~.  ~DURATION~ should be an Org effort string, like =5= or =0:05=.
+  =habit= :: Return non-nil if entry is a habit.
+  =heading (&rest strings)= :: Return non-nil if current entry's heading matches all ~STRINGS~.  Matching is done case-insensitively.
     -  Aliases: =h=.
+  ~heading-regexp (&rest regexps)~ :: Return non-nil if current entry's heading matches all ~REGEXPS~ (regexp strings).  Matching is done case-insensitively.
     -  Aliases: ~h*~.
+  =level (level-or-comparator &optional level)= :: Return non-nil if current heading's outline level matches arguments.  The following forms are accepted: ~(level NUMBER)~: Matches if heading level is ~NUMBER~.  ~(level NUMBER NUMBER)~: Matches if heading level is equal to or between NUMBERs.  ~(level COMPARATOR NUMBER)~: Matches if heading level compares to ~NUMBER~ with ~COMPARATOR~.  ~COMPARATOR~ may be ~<~, ~<=~, ~>~, or ~>=~.
+  =link (&optional description-or-target &key description target regexp-p)= :: Return non-nil if current heading contains a link matching arguments. ~DESCRIPTION-OR-TARGET~ is matched against the link's description and target.  Alternatively, one or both of ~DESCRIPTION~ and ~TARGET~ may be matched separately.  Without arguments, return non-nil if any link is found.
+  =outline-path (&rest strings)= :: Return non-nil if current node's outline path matches all of ~STRINGS~.  Each string may appear as a substring in any part of the node's outline path.  For example, the path =Food/Fruits/Grapes= would match ~(olp "Fruit" "Grape")~.
     -  Aliases: ~olp~.
+  =outline-path-segment (&rest strings)= :: Return non-nil if current node's outline path matches ~STRINGS~.  Matches ~STRINGS~ as a contiguous segment of the outline path.  Each string is compared as a substring.  For example the path ~Food/Fruits/Grapes~ would match ~(olps "Fruit" "Grape")~ but not ~(olps "Food" "Grape")~.
     -  Aliases: ~olps~.
+  =path (&rest regexps)= :: Return non-nil if current heading's buffer's filename path matches any of ~REGEXPS~ (regexp strings).  Without arguments, return non-nil if buffer is file-backed.
+  =priority (&rest args)= :: Return non-nil if current heading has a certain priority.  ~ARGS~ may be either a list of one or more priority letters as strings, or a comparator function symbol followed by a priority letter string.  For example:  ~(priority "A") (priority "A" "B") (priority '>= "B")~ Note that items without a priority cookie never match this predicate (while Org itself considers items without a cookie to have the default priority, which, by default, is equal to priority ~B~).
+  =property (property &optional value &key inherit)= :: Return non-nil if current entry has ~PROPERTY~ (a string), and optionally ~VALUE~ (a string).  If ~INHERIT~ is nil, only match entries with ~PROPERTY~ set on the entry; if t, also match entries with inheritance.  If ~INHERIT~ is not specified, use the value of ~org-use-property-inheritance~, which see.
+  =regexp (&rest regexps)= :: Return non-nil if current entry matches all of ~REGEXPS~ (regexp strings).  Matches against entire entry, from beginning of its heading to the next heading.
     -  Aliases: =r=.
+  =rifle (&rest strings)= :: Return non-nil if each string is found in either the entry or its outline path.  Works like =org-rifle=.  This is probably the most useful, intuitive, general-purpose predicate.
     - Aliases: ~smart~.
     - *Note:* By default, this is the default predicate used for plain-string query tokens (i.e. given without a specified predicate).  This can be customized with the option ~org-ql-default-predicate~.
+  ~src (&key lang regexps)~ :: Return non-nil if current entry contains an Org Babel source block.  If ~LANG~ is non-nil, match blocks of that language.  If ~REGEXPS~ is non-nil, require that block's contents match all regexps.  Matching is done case-insensitively.
+  =tags (&optional tags)= :: Return non-nil if current heading has one or more of ~TAGS~ (a list of strings).  Tests both inherited and local tags.
+  =tags-inherited (&optional tags)= :: Return non-nil if current heading's inherited tags include one or more of ~TAGS~ (a list of strings).  If ~TAGS~ is nil, return non-nil if heading has any inherited tags.
     -  Aliases: ~inherited-tags~, ~tags-i~, ~itags~.
+  =tags-local (&optional tags)= :: Return non-nil if current heading's local tags include one or more of ~TAGS~ (a list of strings).  If ~TAGS~ is nil, return non-nil if heading has any local tags.
     -  Aliases: ~local-tags~, ~tags-l~, ~ltags~.
+  =tags-all (tags)= :: Return non-nil if current heading includes all of ~TAGS~.  Tests both inherited and local tags.
     -  Aliases: ~tags&~.
+  =tags-regexp (&rest regexps)= :: Return non-nil if current heading has tags matching one or more of ~REGEXPS~.  Tests both inherited and local tags.
     -  Aliases: ~tags*~.
+  =todo (&optional keywords)= :: Return non-nil if current heading is a ~TODO~ item.  With ~KEYWORDS~, return non-nil if its keyword is one of ~KEYWORDS~ (a list of strings).  When called without arguments, only matches non-done tasks (i.e. does not match keywords in ~org-done-keywords~).

*** Ancestor/descendant predicates

+  =ancestors (&optional query)= :: Return non-nil if current heading has ancestor headings.  If ~QUERY~, return non-nil if an ancestor heading matches it.  This selector may be nested.
+  =children (&optional query)= :: Return non-nil if current heading has direct child headings.  If ~QUERY~, return non-nil if a child heading matches it.  This selector may be nested, e.g. to match grandchild headings.
+  =descendants (&optional query)= :: Return non-nil if current heading has descendant headings.  If ~QUERY~, return non-nil if a descendant heading matches it.  This selector may be nested (if you can grok the nesting!).
+  =parent (&optional query)= :: Return non-nil if current heading has a direct parent heading.  If ~QUERY~, return non-nil if the parent heading matches it.  This selector may be nested, e.g. to match grandparent headings.

*** Date/time predicates

These predicates take optional keyword arguments:

+  ~:from~: Match entries whose timestamp is on or after timestamp ~:from~.
+  ~:to~: Match entries whose timestamp is on or before timestamp ~:to~.
+  ~:on~: Match entries whose timestamp is on date ~:on~.
+  ~:with-time~: If unspecified, match timestamps with or without times (i.e. HH:MM).  If nil, match timestamps without times.  If t, match timestamps with times.

Timestamp/date arguments should be either a number of days (positive to look forward, or negative to look backward), a string parseable by ~parse-time-string~ (the string may omit the time value), the symbol ~today~, or a ~ts~ struct.

+  *Predicates*
     -  =ts= :: Return non-nil if current entry has a timestamp in given period.  Without arguments, return non-nil if entry has a timestamp.
     -  =ts-active=, =ts-a= :: Like =ts=, but only matches active timestamps.
     -  =ts-inactive=, =ts-i= :: Like =ts=, but only matches inactive timestamps.

The following predicates, in addition to the keyword arguments, can also take a single argument, a number, which looks backward or forward a number of days.  The number can be negative to invert the direction.

These two predicates interpret a single number argument as if it were passed to the ~:from~ keyword argument, which eases the common case of searching for items clocked or closed in the past few days:

+  *Backward-looking*
     -  =clocked= :: Return non-nil if current entry was clocked in given period.  Without arguments, return non-nil if entry was ever clocked.  Note: Clock entries are expected to be clocked out.  Currently clocked entries (i.e. with unclosed timestamp ranges) are ignored.
     -  =closed= :: Return non-nil if current entry was closed in given period.  Without arguments, return non-nil if entry is closed.

These predicates interpret a single number argument as if it were passed to the ~:to~ keyword argument, which eases the common case of searching for items planned in the next few days:

+  *Forward-looking*
     -  =deadline= :: Return non-nil if current entry has deadline in given period.  If argument is =auto=, return non-nil if entry has deadline within =org-deadline-warning-days=.  Without arguments, return non-nil if entry has any deadline.
     -  =planning= :: Return non-nil if current entry has planning timestamp (i.e. its deadline, scheduled, or closed timestamp) in given period.  Without arguments, return non-nil if entry has any planning timestamp.
     -  =scheduled= :: Return non-nil if current entry is scheduled in given period.  Without arguments, return non-nil if entry is scheduled.

** Functions / Macros
:PROPERTIES:
:TOC:     :include descendants
:END:
:CONTENTS:
- [[#agenda-like-views][Agenda-like views]]
  - [[#function-org-ql-block][Function: org-ql-block]]
- [[#listing--acting-on-results][Listing / acting-on results]]
  - [[#caching][Caching]]
  - [[#function-org-ql-select][Function: org-ql-select]]
  - [[#function-org-ql-query][Function: org-ql-query]]
  - [[#macro-org-ql-deprecated][Macro: org-ql (deprecated)]]
- [[#custom-predicates][Custom predicates]]
  - [[#macro-org-ql-defpred][Macro: org-ql-defpred]]
:END:

*** Agenda-like views

**** Function: ~org-ql-block~

For use as a custom agenda block type in ~org-agenda-custom-commands~.  For example, you could define a custom series command like this, which would list all priority A items tagged =Emacs= with to-do keyword =SOMEDAY=, followed by the standard agenda view, in a single buffer:

#+BEGIN_SRC elisp
  (setq org-agenda-custom-commands
        '(("ces" "Custom: Agenda and Emacs SOMEDAY [#A] items"
           ((org-ql-block '(and (todo "SOMEDAY")
                                (tags "Emacs")
                                (priority "A"))
                          ((org-ql-block-header "SOMEDAY :Emacs: High-priority")))
            (agenda)))))
#+END_SRC

Which would be equivalent to a ~tags-todo~ search like this:

#+BEGIN_SRC elisp
  (setq org-agenda-custom-commands
        '(("ces" "Custom: Agenda and Emacs SOMEDAY [#A] items"
           ((tags-todo "PRIORITY=\"A\"+Emacs/!SOMEDAY")
            (agenda)))))
#+END_SRC

However, the ~org-ql-block~ version runs in about 1/5th the time.

The variable =org-ql-block-header= may be bound to a string to use as the block header, otherwise the header is formed automatically.

*** Listing / acting-on results

**** Caching

Org QL uses a per-buffer cache to speed up subsequent searches.  It's keyed on query expressions and match actions, which means that, for the same query and same match action in the same buffer, if the buffer has not been modified since the last time the query was run, the cached match-action result will be returned, and the query will not be evaluated in that buffer again.

Therefore, since neither query expressions nor match actions are guaranteed to be evaluated when the following functions are called, they should be free of side effects.  Or, if a side effect is required, the cache should be invalidated (e.g. by incrementing the buffer's modified tick, or by using a query expression or match action that has yet to be cached).  /Note: Future improvements will allow the cache to be more easily disabled or cleared./

**** Function: ~org-ql-select~

/Arguments:/ ~(buffers-or-files query &key action narrow sort)~

Return items matching ~QUERY~ in ~BUFFERS-OR-FILES~.

~BUFFERS-OR-FILES~ is a one or a list of files and/or buffers.

~QUERY~ is an ~org-ql~ query sexp (quoted, since this is a function).

~ACTION~ is a function which is called on each matching entry with point at the beginning of its heading.  It may be:

  - ~element~ or nil: Equivalent to ~org-element-headline-parser~.

  - ~element-with-markers~: Equivalent to calling ~org-element-headline-parser~, with markers added using ~org-ql--add-markers~.  Suitable for formatting with ~org-ql-agenda--format-element~, allowing insertion into an Org Agenda-like buffer.

  - A sexp, which will be byte-compiled into a lambda function.

  - A function symbol.

If ~NARROW~ is non-nil, buffers are not widened (the default is to widen and search the entire buffer).

~SORT~ is either nil, in which case items are not sorted; or one or a list of defined ~org-ql~ sorting methods (~date~, ~deadline~, ~scheduled~, ~closed~, ~todo~, ~priority~, or ~random~); or a user-defined comparator function that accepts two items as arguments and returns nil or non-nil.

Examples:

#+BEGIN_SRC elisp
  ;; Return list of to-do headings in inbox file with tags and to-do keywords:
  (org-ql-select "~/org/inbox.org"
    '(todo)
    :action #'org-get-heading)
  ;; => ("TODO Practice leaping tall buildings in a single bound  :personal:" ...)

  ;; Without tags and to-do keywords:
  (org-ql-select "~/org/inbox.org"
    '(todo)
    :action '(org-get-heading t t))
  ;; => ("Practice leaping tall buildings in a single bound" ...)

  ;; Return WAITING heading elements in agenda files:
  (org-ql-select (org-agenda-files)
    '(todo "WAITING")
    :action 'element)
  ;; => ((headline (:raw-value "Visit the moon" ...) ...) ...)

  ;; Since `element' is the default for ACTION, it may be omitted:
  (org-ql-select (org-agenda-files)
    '(todo "WAITING"))
  ;; => ((headline (:raw-value "Visit the moon" ...) ...) ...)
#+END_SRC

**** Function: ~org-ql-query~

/Arguments:/ ~(&key (select 'element-with-markers) from where order-by narrow)~

Like ~org-ql-select~, but arguments are named more like a ~SQL~ query.

+  ~SELECT~ corresponds to the ~org-ql-select~ argument ~ACTION~.
+  ~FROM~ corresponds to the ~org-ql-select~ argument ~BUFFERS-OR-FILES~.
+  ~WHERE~ corresponds to the ~org-ql-select~ argument ~QUERY~.
+  ~ORDER-BY~ corresponds to the ~org-ql-select~ argument ~SORT~, which see.
+  ~NARROW~ corresponds to the ~org-ql-select~ argument ~NARROW~.

Examples:

#+BEGIN_SRC elisp
  ;; Return list of to-do headings in inbox file with tags and to-do keywords:
  (org-ql-query
    :select #'org-get-heading
    :from "~/org/inbox.org"
    :where '(todo))
  ;; => ("TODO Practice leaping tall buildings in a single bound  :personal:" ...)

  ;; Without tags and to-do keywords:
  (org-ql-query
    :select '(org-get-heading t t)
    :from "~/org/inbox.org"
    :where '(todo))
  ;; => ("Practice leaping tall buildings in a single bound" ...)

  ;; Return WAITING heading elements in agenda files:
  (org-ql-query
    :select 'element
    :from (org-agenda-files)
    :where '(todo "WAITING"))
  ;; => ((headline (:raw-value "Visit the moon" ...) ...) ...)

  ;; Since `element' is the default for SELECT, it may be omitted:
  (org-ql-query
    :from (org-agenda-files)
    :where '(todo "WAITING"))
  ;; => ((headline (:raw-value "Visit the moon" ...) ...) ...)
#+END_SRC

**** Macro: ~org-ql~ (deprecated)

/Arguments:/ ~(buffers-or-files query &key sort narrow markers action)~

Expands into a call to ~org-ql-select~ with the same arguments.  For convenience, arguments should be unquoted.

/Note: This macro is deprecated and will be removed in v0.7./

*** Custom predicates

+ See: [[file:examples/defpred.org][Custom predicate tutorial]]

**** Macro: =org-ql-defpred=

/Arguments:/ ~(name args docstring &key body preambles normalizers)~

Define an ~org-ql~ selector predicate named ~org-ql--predicate-NAME~.  ~NAME~ may be a symbol or a list of symbols: if a list, the first is used as ~NAME~ and the rest are aliases.  ~A~ function is only created for ~NAME~, not for aliases, so a normalizer should be used to replace aliases with ~NAME~ in queries (keep reading).

~ARGS~ is a ~cl-defun~-style argument list.  ~DOCSTRING~ is the function's docstring.

~BODY~ is the body of the predicate.  It will be evaluated with point on the beginning of an Org heading and should return non-nil if the heading's entry is a match.

~PREAMBLES~ and ~NORMALIZERS~ are lists of ~pcase~ forms matched against Org ~QL~ query sexps.  They are spliced into ~pcase~ forms in the definitions of the functions ~org-ql--query-preamble~ and ~org-ql--normalize-query~, which see.  Those functions are redefined when this macro is expanded, unless variable ~org-ql-defpred-defer~ is non-nil, in which case those functions should be redefined manually after defining predicates by calling ~org-ql--define-query-preamble-fn~ and ~org-ql--define-normalize-query-fn~.

~NORMALIZERS~ are used to normalize query expressions to standard forms.  For example, when the predicate has aliases, the aliases should be replaced with predicate names using a normalizer.  Also, predicate arguments may be put into a more optimal form so that the predicate has less work to do at query time.  NOTE: Normalizers are applied to a query repeatedly until the query is fully normalized, so normalizers should be carefully written to avoid infinite loops.

~PREAMBLES~ refer to regular expressions which may be used to search through a buffer directly to a potential match rather than testing the predicate body on each heading.  (Naming things is hard.)  In each ~pcase~ form in ~PREAMBLES~, the ~pcase~ expression (not the pattern) should be a plist with the following keys, each value of which should be an expression which may refer to variables bound in the pattern:

~:regexp~ Regular expression which searches directly to a potential match.

~:case-fold~ Bound to ~case-fold-search~ around the regexp search.

~:query~ Expression which should replace the query expression, or ~query~ if it should not be changed (e.g. if the regexp is insufficient to determine whether a heading matches, in which case the predicate's body needs to be tested on the heading).  If the regexp guarantees a match, this may be simply ~t~, leaving the query expression with no work to do, which improves performance.

For convenience, within the ~pcase~ patterns, the symbol ~predicate-names~ is a special form which is replaced with a pattern matching any of the predicate's name and aliases.  For example, if ~NAME~ were:

~(heading h)~

Then if ~NORMALIZERS~ were:

~((`(,predicate-names . ,args) `(heading ,@args)))~

It would be expanded to:

~((`(,(or 'heading 'h) . ,args) `(heading ,@args)))~

** Dynamic block

Org QL provides a dynamic block that lists entries in the current document matching a query.  In the header, these parameters are supported:

+  ~:query~: An Org QL query expression in either sexp or non-sexp form.
+  ~:columns~ A list of columns, including ~heading~, ~todo~, ~property~, ~priority~, ~deadline~, ~scheduled~, ~closed~.
     -  Each column may also be specified as a list with the second element being a header string.  For example, to abbreviate the priority column: ~(priority "P")~.
     -  For certain columns, like =property=, arguments may be passed by specifying the column type itself as a list.  For example, to display a column showing the values of a ~property~ named ~milestone~, with the header being abbreviated to ~M~: ~((property "milestone") "M")~.
+  ~:sort~ One or a list of Org QL sorting methods (see ~org-ql-select~).
+  ~:take~ Optionally take a number of results from the front (a positive number) or the end (a negative number) of the results.
+  ~:ts-format~ Optional format string used to format timestamp-based columns.

The heading column is formatted as a link to the heading (not shown in the following example).

For example, this dynamic block shows the first seven headings that are to-do items with priority A or B, sorted by deadline then priority, with certain columns (including the value of the =agenda-group= property with a custom header) and timestamp format:

# NOTE: These results are edited manually because the Org links don't display well in the Info manual.

#+BEGIN_SRC org
  ,#+BEGIN: org-ql :query "todo: priority:A,B" :columns (todo (priority "P") ((property "agenda-group") "Group") deadline heading) :sort (deadline priority) :take 7 :ts-format "%Y-%m-%d %H:%M"
  | Todo | P | Group | Deadline         | Heading                               |
  |------+---+-------+------------------+---------------------------------------|
  | TODO | A |       | 2017-07-07 00:00 | Take over the world                   |
  | TODO | B |       | 2017-07-10 00:00 | Renew membership in supervillain club |
  | TODO | A | plans | 2017-07-15 00:00 | Take over the universe                |
  | TODO | B |       | 2017-07-21 00:00 | Internet                              |
  | TODO | A | bills | 2017-08-01 00:00 | Spaceship lease                       |
  | TODO | A |       |                  | Skype with president of Antarctica    |
  | TODO | B |       |                  | Take over Mars                        |
  ,#+END:
#+END_SRC

** Links

Org QL View searches may be accessed by opening ~org-ql-search:~ links in an Org file.

In an Org QL View buffer, the command ~org-store-link~ (i.e. ~C-c l~) stores a link to the current search, and it may be inserted into an Org buffer with the command ~org-insert-link~ (~C-c C-l~).  The stored link records all of the view settings, like title, sorting, and grouping.

Simple links may also be written manually in either sexp or non-sexp form, like:

#+BEGIN_SRC org
  [[org-ql-search:todo:NEXT priority:A]]
  [[org-ql-search:(and (todo "NEXT") (priority "A"))]]
#+END_SRC

** Tips

+  Org QL View buffers can be bookmarked with Emacs bookmark commands, e.g. =C-x r m=.  This also integrates with [[https://github.com/alphapapa/org-sidebar][org-sidebar]] and [[https://github.com/alphapapa/burly.el][Burly]].

* Changelog
:PROPERTIES:
:TOC:      ignore-children
:END:

/Note:/ Breaking changes may be made before version 1.0, but in the event of major changes, attempts at backward compatibility will be made with obsolescence declarations, translation of arguments, etc.  Users who need stability guarantees before 1.0 may choose to use tagged stable releases.

<<<<<<< HEAD
** 0.9-pre

*Changes*
+ Command ~org-ql-find~ respects narrowing of the current buffer by default, allowing searching within the narrowed region.  (Using one ~C-u~ argument widens the current buffer, and using two ~C-u~ arguments prompts for the buffers to search.)
+ Function ~org-ql-completing-read~ accepts a new ~NARROWP~ argument, which is passed to ~org-ql-select~.

*Compatibility*
+ Fix compilation error on Emacs 30.  ([[https://github.com/alphapapa/org-ql/issues/433][#433]].  Thanks to [[https://github.com/akirak][Akira Komamura]] and [[https://github.com/monnier][Stefan Monnier]].)

*** helm-org-ql

Tagged v0.6.2, fixing a compilation warning.
=======
** 0.8.8

*Fixes*
+ Remove text properties from to-do keywords before displaying them in an ~org-ql-view~ buffer.  (Such text properties could cause them to, e.g. display with extra leading spaces, depending on which other modes might be enabled in the source Org buffer.)
+ Binding of ~completion-styles-alist~ in ~org-ql-completing-read~.  (This fixes compatibility with Helm's ~helm~ completion style, as well as default Emacs completion in recursive minibuffers.  [[https://github.com/alphapapa/org-ql/issues/337][#337]].  Thanks to [[https://github.com/progfolio][Nicholas Vollmer]], [[https://github.com/9viz][viz]], and [[https://github.com/karthink][Karthik Chikmagalur]] for reporting and suggesting fixes.)
+ Use of the context snippet function for ~org-ql-completing-read~.  ([[https://github.com/alphapapa/org-ql/issues/419][#419]].  Thanks to [[https://github.com/tpeacock19][tpeacock19]] for reporting.)
>>>>>>> 20c0e5a9

** 0.8.7

*Fixes*
+ Timestamps with internal time ranges (e.g. ~<2024-06-26 10:00-11:00>~) are matched for simple queries.  (This support is not yet comprehensive, e.g. a query that depends on the specific inner time range may not behave as expected.  Previously such timestamps were not matched at all.  See [[https://github.com/alphapapa/org-ql/pull/237][#237]] and [[https://github.com/alphapapa/org-ql/issues/371][#371]].  Thanks to [[https://github.com/yantar92][Ihor Radchenko]].)
+ Timestamps with day-of-the-week abbreviations are matched more flexibly (allowing, e.g. a period in French locales).  (See [[https://github.com/alphapapa/org-ql/discussions/429][#429]], [[https://github.com/alphapapa/org-ql/issues/432][#432]].  Thanks to [[https://github.com/neurolit][Florian D.]] for reporting.)  
+ Command ~org-ql-search~ did not narrow properly when called interactively.

*Compatibility*
+ Dynamic blocks work with Org 9.7.  ([[https://github.com/alphapapa/org-ql/issues/431][#431]].  Thanks to [[https://github.com/jezcope][Jez Cope]] for reporting.)

** 0.8.6

*Fixes*
+ Bookmarking ~org-ql-view~ buffers when the ~buffers-files~ argument is a symbol (like ~org-agenda-files~).

** 0.8.5

*Fixes*
+ Predicate ~heading~ incorrectly matched strings as regular expressions, sometimes returning incorrect results.  (See [[https://github.com/alphapapa/org-ql/discussions/410][discussion]].  Thanks to [[https://github.com/al3xandru][Alex Popescu]] for reporting.)
+ Predicates ~ancestor~ and ~parent~ did not normalize their sub-queries, sometimes returning incorrect results.  ([[https://github.com/alphapapa/org-ql/issues/365][#365]].  Thanks to [[https://github.com/kofm][Gabriele Mongiano]] for reporting.)

** 0.8.4

*Fixes*

+ Command ~org-ql-find~ goes to the selected entry in the base buffer (rather than potentially an indirect buffer, whose narrowing could leave the selected entry hidden.  The nuances around going to entries in buffers that may be indirect and/or narrowed are surprisingly complicated.  Hopefully this is the last fix).

** 0.8.3

*Fixes*

+ Command ~org-ql-find~ incorrectly moved point.  (See [[https://github.com/alphapapa/org-ql/issues/380#issuecomment-1881913025][#380]].  Thanks to [[https://github.com/oantolin][Omar Antolín Camarena]] for reporting.)

** 0.8.2

*Fixes*

+ Command ~org-ql-find~ incorrectly restored the buffer after jumping when not using indirect buffers.  (See [[https://github.com/alphapapa/org-ql/issues/380#issuecomment-1881913025][#380]].  Thanks to [[https://github.com/bram85][Bram Schoenmakers]] for reporting.)

** 0.8.1

*Fixes*

+ Command ~org-ql-find~ widens the buffer before going to the selected entry.
+ In ~org-ql-view~ buffers, links in headings remain clickable links.  (Fixes [[https://github.com/alphapapa/org-ql/issues/282][#282]].  Thanks to [[https://github.com/jakebox][Jacob Boxerman]] for reporting.)

** 0.8

*Additions*

+ Function ~org-ql-completing-read~, used by command ~org-ql-find~, now specifies the completion category as ~org-heading~, providing compatibility with [[https://github.com/oantolin/embark][Embark]].  (This is a powerful feature, as it means any ~org-ql-find~ result can be acted on from inside the search results with Embark, which provides common actions from Org Agenda and Org speed keys bindings.)  ([[https://github.com/alphapapa/org-ql/issues/299][#299]].  Thanks to [[https://github.com/oantolin][Omar Antolín Camarena]], [[https://github.com/minad][Daniel Mendler]], and [[https://github.com/akirak][Akira Komamura]].)
  - Command ~org-ql-completing-read-export~, bound to ~C-c C-e~ or ~embark-export~ while in an ~org-ql-completing-read~ session, exits and shows an ~org-ql-view~ buffer for the current search.
+ Command ~org-ql-find~ may be called in an ~org-agenda~ or ~org-ql-view~ buffer to search the buffers which contributed to the agenda/view buffer.
+ Command ~org-ql-find-path~, which searches outline paths in the current buffer.
+ Command ~org-ql-open-link~, which finds links in entries matching the given query, and opens the selected one with ~org-open-at-point~.  (This is helpful when a collection of links are kept in Org files: rather than having to first visit the entry containing the desired link, then locate it within the entry, and then open it, the user can simply select the link and open it directly.)
+ Items in ~org-ql-view~ buffers now include the ~org-category~ text property, like Org Agenda buffers, which allows grouping with ~org-super-agenda~'s category-related selectors.  ([[https://github.com/alphapapa/org-ql/issues/363][#363]].  Thanks to [[https://github.com/kofm][Gabriele Mongiano]] for reporting.)

*Fixes*

+ Predicate ~property~ correctly uses the value of ~org-use-property-inheritance~ when not specified.  ([[https://github.com/alphapapa/org-ql/pull/346][#346]], [[https://github.com/alphapapa/org-ql/issues/356][#356]].  Thanks to [[https://github.com/bram85][Bram Schoenmakers]].)

*Compatibility*

+ Emacs 27.1 or later is now required.
+ Org v9.7's ~org-element~ API changes required some adjustments.  ([[https://github.com/alphapapa/org-ql/issues/364][#364]].  Thanks to several users for reporting, and to [[https://github.com/yantar92][Ihor Radchenko]] for his feedback.)

** 0.7.4

*Fixes*
+ Ignore empty quoted strings in plain-string queries ([[https://github.com/alphapapa/org-ql/issues/383][#383]]).

** 0.7.3

*Fixes*
+ Disable ~case-fold-search~ when collecting headings in outline paths.  (Headings that started with a word that is also a to-do keyword but with different capitalization would be matched incorrectly.)
+ Saving of ~org-ql-view~ views.  ([[https://github.com/alphapapa/org-ql/issues/378][#378]].  Thanks to [[https://github.com/Pentaquark1][Pentaquark1]] for reporting.)
+ Command ~org-ql-find~ didn't move point to the selected entry.  ([[https://github.com/alphapapa/org-ql/issues/380][#380]].  Thanks to [[https://github.com/oantolin][Omar Antolín Camarena]] for reporting.)

** 0.7.2

*Fixes*
+ Timestamp predicates are more tolerant of partial input (e.g. preventing errors while the user is typing a query into ~org-ql-find~).
+ Query parser ignores leading whitespace (e.g. preventing errors while the user is typing a query into ~org-ql-find~).
+ Use of ~org-ql-find~ with ~:query-prefix~ argument prevented selection of results.  ([[https://github.com/alphapapa/org-ql/issues/351][#351]].  Thanks to [[https://github.com/danielfleischer][Daniel Fleischer]] for reporting.)
+ Handle narrowed buffers correctly in ~org-ql-find~.
+ Warn about empty headings in ~org-ql-completing-read~ (the Org format allows a heading line to have no text, but it's useless for this purpose, and usually indicates unnoticed corruption).

** 0.7.1

*Fixes*
+ Function ~org-ql-completing-read~ is more compatible with default Emacs completion.  (See [[https://github.com/alphapapa/org-ql/issues/338][#338]].  Thanks to [[https://github.com/arozbiz][arozbiz]] for reporting.)
+ Function ~org-ql-completing-read~ would sometimes stop updating with changes in input.  (See [[https://github.com/alphapapa/org-ql/issues/350][#350]].  Thanks to [[https://github.com/anpandey][Ankit Raj Pandey]] for reporting and fixing, and to [[https://github.com/minad][Daniel Mendler]] for advising.)
+ In ~org-ql-completing-read~, format links for display, and use ~org-entry-get~ internally rather than ~org-get-heading~.

** 0.7

*Added*
+  Command ~org-ql-find~, which jumps to entries selected using Emacs's built-in completion facilities and Org QL queries (like ~helm-org-ql~, but doesn't require Helm.).
+  Command ~org-ql-refile~, which refiles the entry at point to one selected using Org QL completion.
+  Predicate ~rifle~, which matches an entry if each of the given arguments is found in either the entry's contents or its outline path.  This provides very intuitive results, mimicing the behavior of [[https://github.com/alphapapa/org-rifle][=org-rifle=]].  In fact, the results are so useful that it's now the default predicate for plain-string query tokens.  (It is also aliased to ~smart~, since it's so "smart," and not all users have used =org-rifle=.)
+  Option ~org-ql-default-predicate~, applied to plain-string query tokens (before, the ~regexp~ predicate was always used, but now it may be customized).
+  Alias ~c~ for predicate ~category~.
+  Predicate ~property~ now accepts the argument ~:inherit~ to match entries with property inheritance, and when unspecified, the option ~org-use-property-inheritance~ controls whether inheritance is used.
+  Predicate ~blocked~.  (Thanks to [[https://github.com/akirak][Akira Komamura]].)

*Changed*
+  Give more useful error message for invalid queries.
+  Predicate ~src~ now matches case-insensitively.
+  Command ~org-ql-sparse-tree~ accepts both string and sexp queries.  (Thanks to [[https://github.com/akirak][Akira Komamura]].)

*Fixed*
+  Predicate ~link~ matches links whose descriptions contain escaped brackets (changed in Org 9.3).  (Thanks to [[https://github.com/exot][Daniel Borchmann]] for reporting.)
+  Predicate ~src~'s matching of begin/end block lines, normalization of arguments, and handling in non-sexp queries.  (Thanks to [[https://github.com/akirak][Akira Komamura]] for reporting.)
+  Predicate ~src~'s behavior with various arguments.
+  Various compilation warnings.

*Internal*
+  Certain query predicates, when called multiple times in an ~and~ sub-expression, are optimized to a single call.
+  Use ~buffer-chars-modified-tick~ instead of ~buffer-modified-tick~.  (Thanks to [[https://github.com/yantar92][Ihor Radchenko]].)
+  Implemented tests for ~src~ predicate.

*Credits*
+  Thanks to [[https://github.com/chasecaleb][Caleb Chase]] for help with [[https://github.com/alphapapa/org-ql/pull/285][#285]], fixed in [[https://github.com/alphapapa/org-ql/commit/91908186fcca4b5fd2e9d26da5bc0375c2b41acf][9190818]].

** 0.6.3

*Fixed*
+ Non-sexp query parsing with updated version 1.0.1 of the ~peg~ package.  (Fixes [[https://github.com/alphapapa/org-ql/issues/314][#314]], [[https://github.com/alphapapa/org-ql/issues/316][#316]].  Thanks to [[https://github.com/akirak][Akira Komamura]] and [[https://github.com/joonro][Joon Ro]] for reporting.)
+ Require library ~org-duration~ (apparently necessary in newer Org versions).

** 0.6.2

*Fixed*
+  ~link~ predicate when used in an ~or~'ed query.  ([[https://github.com/alphapapa/org-ql/issues/279][#279]].  Thanks to [[https://github.com/telenieko][Marc Fargas]] for reporting.)

** 0.6.1

*Fixed*
+  In dynamic blocks, links to headings with statistics cookies were broken.  (Fixes [[https://github.com/alphapapa/org-ql/issues/248][#248]].  Thanks to [[https://github.com/maikol-solis][Maikol Solis]] and [[https://github.com/yantar92][Ihor Radchenko]].)

*Updated*
+  Compatibility with new macro names in Transient.  ([[https://github.com/alphapapa/org-ql/pull/269][#269]].  Thanks to [[https://github.com/tarsius][Jonas Bernoulli]].)

** 0.6

*Added*
+  Macro =org-ql-defpred=, used to define search predicates.  (See [[file:examples/defpred.org][tutorial]].)
+  Predicate ~effort~.
+  Predicate ~heading-regexp~, which matches regular expressions against heading text (alias: ~h*~).
+  Timestamp-related predicates now accept an optional ~:with-time~ argument, which allows matching timestamps with or without times (i.e. HH:MM).
+  Sorting methods:
     -  ~reverse~
     -  ~closed~  (Thanks to [[https://github.com/yejianye][Ryan Ye]].)
+  Dynamic block column ~closed~.  (Thanks to [[https://github.com/yejianye][Ryan Ye]].)
+  Abbreviate filenames in bookmarks.  (Thanks to [[https://github.com/akirak][Akira Komamura]].)

*Changed*
+  The order in which sorting functions is applied has been reversed.  For example, ~:sort '(todo priority date)~ now does what ~:sort '(date priority todo)~ did in earlier versions.  (This change is made to enable the new ~reverse~ sorting method.)  Users who have customized =org-ql-views= will need to update the stored views' sorting methods to preserve the desired sort order.
+  Helm support (including the command =helm-org-ql=) has been moved to a separate package, =helm-org-ql=.
+  Predicate ~heading~ now matches plain strings instead of regular expressions.
+  Update =dash= dependency, and remove dependency on obsolete =dash-functional=.  (Fixes [[https://github.com/alphapapa/org-ql/issues/179][#179]], [[https://github.com/alphapapa/org-ql/issues/209][#209]].  Thanks to [[https://github.com/landakram][Mark Hudnall]], [[https://github.com/akirak][Akira Komamura]], [[https://github.com/natask][Nathanael kinfe]], [[https://github.com/benthamite][Pablo Stafforini]], [[https://github.com/jmay][Jason May]], and [[https://github.com/basil-conto][Basil L. Contovounesios]].)

*Removed*
+  Obsolete macro ~org-ql~ (obsolete since 0.5, replaced by functions ~org-ql-select~ and ~org-ql-query~).

*Fixed*
+  Timestamp-related predicates called with relative-date arguments did not properly invalidate the query cache.  (Fixes [[https://github.com/alphapapa/org-ql/issues/223][#223]].  Thanks to [[https://github.com/yantar92][Ihor Radchenko]] for reporting.)

*Internal*
+  Predicates are now defined more cleanly with a macro (=org-ql-defpred=) that consolidates functionality related to each predicate.  This will also allow users to more easily define custom predicates.
+  Version 1.0 of library ~peg~ is now required.
+  Improvements to how arguments to timestamp-related predicates are processed.
+  Predicate normalizers are now applied repeatedly until a query is fully normalized.  (Normalizers should be written with this in mind to avoid infinite loops.)

** 0.5.2

*Fixed*
+  Predicate ~link~'s ~:target~ and ~:regexp-p~ arguments.  ([[https://github.com/alphapapa/org-ql/pull/220][#220]].  Thanks to [[https://github.com/akirak][Akira Komamura]].)

** 0.5.1

*Fixed*
+  Custom sorting functions could corrupt the cache, causing items to disappear after refreshing an =org-ql-search= buffer.  ([[https://github.com/alphapapa/org-ql/issues/186][#186]], [[https://github.com/alphapapa/org-ql/issues/187][#187]].  Thanks to [[https://github.com/natask][Nathanael kinfe]].)

** 0.5

*Added*
+  View dispatcher using =transient.el= (like Magit), bound to =v= in search/view buffers.
+  Predicate =link=, which matches descriptions and targets in Org links.
+  Predicate ~tags-regexp~ (alias: ~tags*~), which matches regexps against entry tags (e.g, helpful when a tag might end in "s").
+  Emacs bookmark support: Org QL View buffers can be bookmarked with, e.g. =C-x r m= and shown with, e.g. =C-x r b=.  (This also enables view restoration with [[https://github.com/alphapapa/burly.el][Burly]].)
+  Dynamic block support.
+  Org link support (storing and opening links to Org QL View searches).
+  Mascot.

*Changed*
+  Binding to refresh search/view buffers changed to =r=.

*Internal*
+  When formatting entries for Org QL View buffers, use internal function for retrieving heading tags.  This improves speed by using our cache, and it removes the need for a compatibility alias for Org versions before 9.3.

*Deprecated*
+  Macro =org-ql= is marked obsolete.  It will be removed in v0.7.  Functions =org-ql-select= and =org-ql-query= should be used instead.  (The macro serves only to confuse with regard to quoting arguments.)

*Acknowledgments*
+  [[https://github.com/tpeacock19][tpeacock19]] for extensive help testing new features in this version.

** 0.4.9

*Fixed*
+  Agenda restriction in =org-ql-block=.  (Fixes [[https://github.com/alphapapa/org-ql/issues/84][#84]].  Thanks to [[https://github.com/yantar92][Ihor Radchenko]].)

** 0.4.8

*Fixed*
+  Multiple sorters not preserved when refreshing views.  (Fixes [[https://github.com/alphapapa/org-ql/issues/136][#136]], [[https://github.com/alphapapa/org-ql/pull/137][#137]].  Thanks to [[https://github.com/natrys][Imran Khan]].)

** 0.4.7

*Fixed*
+  Give a useful error if =org-ql-search-directories-files= is called without a directories argument and =org-directory= doesn't exist.  (Fixes [[https://github.com/alphapapa/org-ql/issues/139][#139]].  Thanks to [[https://github.com/matthuszagh][Matt Huszagh]] for reporting.)

** 0.4.6

*Fixed*
+  Compatibility with newer versions of the =peg= library, which removed a macro used by this package.  (Fixes [[https://github.com/alphapapa/org-ql/issues/75][#75]].  Thanks to [[https://github.com/novoid][Karl Voit]] and [[https://github.com/karlicoss][@karlicoss]] for reporting.)

** 0.4.5

*Fixed*
+  Non-case-folding predicates like ~(todo)~ unnecessarily disabled case-folding for other predicates.  ([[https://github.com/alphapapa/org-ql/issues/114][Issue #114]].  Thanks to [[https://github.com/bitclick][@bitclick]] for reporting.)

** 0.4.4

*Fixed*
+  Compatibility with Org Agenda remote editing commands (some of which were broken by 0.4.3).  (Fixes [[https://github.com/alphapapa/org-ql/issues/102][#102]].  Thanks to [[https://github.com/AloisJanicek][Alois Janíček]] for reporting.)

** 0.4.3

*Fixed*
+  When =org-ql-view-refresh= is called, ensure the buffer is an Org QL View buffer.

** 0.4.2

*Fixed*
+  Items' to-do keywords were not shown in views.

** 0.4.1

*Fixed*
+  =level= predicate used with arguments in plain queries.  (Thanks to [[https://github.com/akirak][Akira Komamura]] for reporting.)

** 0.4

/Note:/ The next release, 0.5, may include changes which will require minor updates to written queries (e.g. a few predicates may be renamed).  Users who wish to avoid those changes happening unexpectedly in their configs should avoid upgrading =org-ql= beyond 0.4 automatically, as they will be pushed to the =master= branch when ready.

*Added*
+  *Commands*
     -  ~helm-org-ql-views~, which shows one of ~org-ql-views~ selected with Helm.
     -  ~org-ql-search~ can search files in ~org-directory~; customization options are available in the ~org-ql-search~ group.
     -  ~org-ql-view-refresh~ can be called with a prefix argument to adjust search parameters.
+  *Queries*
     -  Negation of terms in plain queries using ~!~.  For example, ~tags:space !moon~ to exclude entries which contain ~moon~.
     -  Predicates =outline-path= (alias =olp=) and =outline-path-segment= (alias =olps=).
     -  Predicate ~src~, which matches Org Babel source blocks.
     -  Predicates =parent= and =ancestors=.  (Thanks to [[https://github.com/mm--][Josh Moller-Mara]].)
     -  Alias =h= for =heading= predicate.
     -  Alias =r= for =regexp= predicate.  (Thanks to [[https://github.com/tumashu][Feng Shu]].)
+  Info manual.
+  Function ~helm-org-ql-source~, which returns a Helm source that searches given buffers/files with ~helm-org-ql~.  It can be used for custom Helm commands that search certain files.
+  Display a message when views are refreshed.  (Thanks to [[https://github.com/xeijin][xeijin]].)
+  Respect Org Agenda restriction in =org-ql-block=.  (Thanks to [[https://github.com/yantar92][Ihor Radchenko]] for reporting.)
+  Option =org-ql-view-sidebar-sort-views=.
+  Mouseover =help-echo= text for =org-ql-views= default view names.
+  "Dangling tasks" default view in =org-ql-views=.  (Users who have modified =org-ql-views= from the default will not see the new view unless they copy it into their config.)

*Changed*
+  Some default =org-ql-view= views (users who have modified =org-ql-views= from the default will not see the new views unless they copy them into their config):
     -  Rename some views.
     -  "Stuck projects" view (now uses =descendants= instead of =children=, which is more useful.

*Fixed*
+  Inherit file tags when =org-tag-inheritance= is enabled.  (Fixes [[https://github.com/alphapapa/org-ql/issues/55][#55]].  Thanks to [[https://github.com/mskorzhinskiy][Mikhail Skorzhinskiy]].)
+  Call =helm-make-source= directly instead of using =helm-build-sync-source= macro.  (Fixes [[https://github.com/alphapapa/org-ql/issues/60][#60]].  Thanks to [[https://github.com/matthuszagh][Matt Huszagh]] for reporting.)
+  Search/view buffers now always end with a newline, which prevents side-scrolling of the window when calling =end-of-buffer=.
+  Face for done to-do keywords in =org-ql-view= buffers.  (Thanks to [[https://github.com/dsdshcym][Yiming Chen]].)
+  Make view buffers read-only.  (Fixes [[https://github.com/alphapapa/org-ql/issues/72][#72]].  Thanks to [[https://github.com/xeijin][xeijin]].)
+  Sorting with single sorter specified as an atom.  (Thanks to [[https://github.com/legalnonsense][Jeff Filipovits]].)
+  Autoload for =org-ql-block= agenda block.  (Fixes [[https://github.com/alphapapa/org-ql/issues/53][#53]].  Thanks to reports from [[https://github.com/gcantieni][Gus Cantieni]], [[https://github.com/novoid][Karl Voit]], [[https://github.com/rieje][rieje]], and [[https://github.com/jakejx][Jake | Junxuan]].)

*Internal*
+  Added generic node data cache to speed up recursive, tree-based queries.

** 0.3.2

*Fixed*
+  In =org-ql-search=, accept symbol as ~:super-groups~ argument.
+  In the =This week= and =Next week= default =org-ql-views= views, set timestamps for beginning-of-week to 00:00:00 and end-of-week to 23:59:59.
+  Plain quoted-phrases in non-sexp queries.

** 0.3.1

*Fixed*
+  Compatibility with Org 9.2.  Thanks to [[https://github.com/leungbk][Brian Leung]].

** 0.3

*Added*
+  Alternative, non-sexp query syntax for commands =org-ql-search= and =helm-org-ql=.  See [[#non-sexp-query-syntax][documentation]].
+  Command =helm-org-ql=.
+  Command =org-ql-sparse-tree=, like =org-sparse-tree= for =org-ql= queries.  (Thanks to [[https://github.com/akirak][Akira Komamura]].)
+  Command =org-ql-view-sidebar=.
+  Per-buffer, per-heading tag caching, which increases the speed of tags-related queries by 6-7x.
+  More tags-related predicates and aliases:
     -  For inherited tags: =tags-inherited=, =inherited-tags=, =tags-i=, =itags=.
     -  For heading-local tags: =tags-local=, =local-tags=, =tags-l=, =ltags=.
     -  =tags-all=, =tags&=: Matches all given tags using boolean =AND= (rather than boolean =OR=, which the =tags= predicate uses).
+  Variable =org-ql-block-header=, which overrides the default header in =org-ql-block= agenda blocks.
+  Predicate =(path)=.
+  Option =org-ql-views= may now be customized in a guided, structured way with the customization UI (e.g. =M-x customize-option RET org-ql-views RET=, or press =c= in the =org-ql-view-sidebar= buffer).
+  Enable more Org Agenda commands in =org-ql-view= buffers (e.g. setting deadlines and scheduling).  (Fixes [[https://github.com/alphapapa/org-ql/issues/35][#35]].  Thanks to [[https://github.com/mz-pdm][Milan Zamazal]] and [[https://github.com/mskorzhinskiy][Mikhail Skorzhinskii]].)
+  Function =org-ql-select='s =buffers-files= argument can be a function which returns a list of buffers and/or files.

*Changed*
+  Predicate =heading= now accepts multiple regexps, which are matched with boolean =AND=.
+  Predicate =regexp= now matches its regexp arguments with boolean =AND=.
+  Package =org-super-agenda= is now a dependency.  This removes the need for awkward code to handle the case where it's not installed, and makes grouping features always available.  Of course, the global minor mode =org-super-agenda-mode= is not activated by =org-ql=, so no behavior is changed in Org Agenda or =org-ql=; it only means that commands like =org-ql-search= will always provide grouping when called with the appropriate arguments.

*Removed*
+  Macro =org-ql-agenda=.  Instead, use function =org-ql-search=.  See also command =org-ql-view=, etc.

*Fixed*
+  Predicate =heading= now matches only against heading text, i.e. not including tags at the end of the line, to-do keyword, etc.
+  Predicate =todo= now matches case-sensitively, avoiding non-todo-keyword matches (e.g. a heading which begins =Waiting on= will no longer match for a todo keyword =WAITING=).
+  Interactive completion in =org-ql-search=.

*Internal*
+  Refactored code from file =org-ql-agenda.el= into files =org-ql-search.el= and =org-ql-view.el=.  Function and variable names have been changed accordingly.

** 0.2.3

*Fixed*
+  Priority queries could fail to match headings whose to-do keywords had non-alphabetic characters, like =TO-READ=.

** 0.2.2

*Fixed*
+  =(deadline auto)= selector matched entries whose deadlines had a warning period that had not yet been entered (=org-deadline-warning-days= too soon).

** 0.2.1

*Fixed*
+  =(descendants)= selector matched against parent heading instead of only descendants.

** 0.2
:PROPERTIES:
:ID:       67be09f9-e959-4333-9be2-93ad8f458fbe
:END:

*Added*
+  Function ~org-ql-query~, like ~org-ql-select~ but with arguments named more like a SQL query.
+  Bare strings like ~"string"~ can be used in queries, which are converted to ~(regexp "string")~ automatically.
+  Selector ~(regexp)~ accepts multiple regexps to test.
+  Macro ~org-ql~ and functions ~org-ql-query~ and ~org-ql-select~ now also accept a comparator function in their ~:sort~ argument.
+  Function ~org-ql-block~, which works as an Org Agenda series/composite/block command, usable in custom agenda commands defined in variable ~org-agenda-custom-commands~.  (Inspired by [[https://github.com/pestctrl/emacs-config/blob/84c557982a860e86d6f67976a82ea776a7bd2c7a/config-org-new.org#my-own-agenda-renderer][Benson Chu's config]].)
+  Function ~org-ql-agenda--agenda~ optionally takes a list of entries as an argument.
+  Selectors ~ts-a~ and ~ts-i~, aliases for ~ts-active~ and ~ts-inactive~.
+  Selector ~ts~ now accepts a ~:type~ argument.
+  Face =org-ql-agenda-due-date=.
+  Selectors ~(children)~ and ~(descendants)~.
+  Function ~org-ql-search~ and macro ~org-ql-agenda~ accept a ~:title~ argument, which is displayed in the header.
+  Command ~org-ql-search~ offers global ~org-super-agenda-groups~ in completion.
+  Customization group ~org-ql~.
+  Command ~org-ql-view~, which displays views saved to variable ~org-ql-views~, which can be saved from ~org-ql-search~ buffers with command ~org-ql-search-save~, which is bound to =C-x C-s= in view buffers.
+  Variable ~org-ql-view-map~, active in view buffers displayed by ~org-ql-search~, ~org-ql-agenda~, and ~org-ql-view~.
+  =random= sort method.
+  Save position when refreshing search buffers.

*Changed*
+  Function ~org-ql-query~ renamed to ~org-ql-select~.  ~org-ql-query~ now refers to a new function.
+  Macro ~org-ql~ no longer accepts a ~:markers~ argument.  Instead, use argument ~:action element-with-markers~.  See function ~org-ql-select~, which ~org-ql~ calls.
+  Selector ~(todo)~ no longer matches "done" keywords when used without arguments (i.e. the ones in variable ~org-done-keywords~).
+  Overhauled date/time-based predicates.  See documentation for new argument signatures.

*Removed*
+  Selector ~(date)~, replaced by ~(ts)~.

*Fixed*
+  Handle date ranges in date-based selectors.  (Thanks to [[https://github.com/codygman][Cody Goodman]], [[https://github.com/swflint][Samuel W. Flint]], and [[https://github.com/vikasrawal][Vikas Rawal]].)
+  Don't overwrite bindings in =org-agenda-mode-map=.
+  Don't search buffers without headings, and show a message if the user attempts it.
+  Don't search hidden/special buffers.
+  Properly accept arbitrary sort functions in =org-ql-select=, etc.  (Fixes [[https://github.com/alphapapa/org-ql/issues/37][#37]].  Thanks to [[https://github.com/mz-pdm][Milan Zamazal]].)
+  Planning-line-related predicates searched too far into entries.
+  Add autoloads.  (Fixes [[https://github.com/alphapapa/org-ql/pull/36/files#][#36]].  Thanks to [[https://github.com/akirak][Akira Komamura]].)

*Compatibility*
+  Fixes for compatibility with Org 9.2.  (Thanks to [[https://github.com/ataias][Ataias Pereira Reis]] and [[https://github.com/dakra][Daniel Kraus]].)

*Internal*
+  Optimizations for some query selectors, e.g. =regexp= and =todo=.  These can provide a significant improvement for some queries.  See benchmarks in [[file:notes.org][notes.org]].
+  Library [[https://github.com/alphapapa/ts.el][ts]] is now used for parsing and comparing timestamps.

** 0.1

First tagged release.

* Development

Bug reports, feature requests, and suggestions are welcome.  For patches, see below.

** Copyright assignment

While Org QL is currently distributed in MELPA, it's [[https://github.com/alphapapa/org-ql/issues/409][intended]] to merge Org QL into Org mode.  When that happens, it will become a part of Emacs and Org, and therefore cumulative contributions of more than 15 lines of code will require that the author assign copyright of such contributions to the FSF.  Authors who are interested in doing so may contact [[mailto:assign@gnu.org][assign@gnu.org]] to request the appropriate form.

* Notes
:PROPERTIES:
:TOC:      :ignore this
:END:

** Comparison with Org Agenda searches

Of course, queries like these can already be written with Org Agenda searches, but the syntax can be complex.  For example, this query would be difficult to write in a standard Org Agenda search, because it matches against a to-do keyword /and/ a plain-text search.  As described in the [[https://orgmode.org/worg/org-tutorials/advanced-searching.html#combining-metadata-and-full-text-queries][advanced searching tutorial]], it would require using ~org-search-view~ with a query with specific regular expression syntax, like this:

#+BEGIN_EXAMPLE
  +lisp +{^\*+\s-+TO-READ\s-}
#+END_EXAMPLE

But with =org-ql-search=, you would write a query like =lisp todo:TO-READ=, or in Lisp syntax, ~(and "lisp" (todo "TO-READ"))~.

** org-sidebar

This package is used by [[https://github.com/alphapapa/org-sidebar][org-sidebar]], which presents a customizable agenda-like view in a sidebar window.

* License
:PROPERTIES:
:TOC:      :ignore this
:END:

GPLv3

* COMMENT Code                                                     :noexport:
:PROPERTIES:
:TOC:      :ignore this
:END:

# The COMMENT keyword prevents GitHub's renderer from showing this entry.

Code used to update this document.

** Predicates

Generates the predicate subtree.

#+BEGIN_SRC elisp :results silent :exports code
  (defun org-ql--readme-update-predicates ()
    "Update predicate subtree in current document."
    (interactive)
    (org-ql--readme-replace-node '("Usage" "Queries" "Predicates") (org-ql--readme-predicate-list)))

  (defun org-ql--readme-replace-node (outline-path string)
    "Replace contents of node at OUTLINE-PATH with STRING."
    (org-with-wide-buffer
     (-let* ((subtree-marker (org-find-olp outline-path t))
             ((_headline element) (progn
                                    (goto-char subtree-marker)
                                    (org-element-headline-parser (point-max))))
             ((&plist :contents-begin beg :contents-end end) element))
       (goto-char beg)
       (delete-region (point) (1- end))
       (insert string "\n"))))

  (defun org-ql--readme-predicate-list ()
    "Return an Org list string documenting predicates."
    (concat (unpackaged/docstring-to-org
             "Arguments are listed next to predicate names, where applicable.

  Note that, for convenience, standard numeric comparator function symbols (`<', `=', etc.) do not need to be quoted when passed as an argument to these predicates.  The resemblance to infix notation is coincidental.  See examples in documentation.\n\n")
            (s-join "\n" (->> org-ql-predicates
                              (--sort (string< (symbol-name (plist-get it :name))
                                               (symbol-name (plist-get other :name))))
                              (--map (-let* (((&plist :name name :docstring docstring :fn fn :args args) it)
                                             (args (->> args
                                                        (--replace-where (listp it) (car it))
                                                        (--replace-where (eq '&rest it) '&optional))))
                                       (if docstring
                                           (progn
                                             (setq docstring (s-replace "\n" "  " docstring))
                                             (format "+  ~%s%s~ :: %s" name
                                                     (if args
                                                         (format " %s" args)
                                                       "")
                                                     (unpackaged/docstring-to-org docstring)))
                                         (when (s-prefix? "org-ql-" (symbol-name name))
                                           (warn "No docstring for: %s" name))
                                         nil)))
                              -non-nil))))
#+END_SRC

*** TODO Use async

If ~org-ql~ is loaded byte-compiled, the argument lists are not named properly (not sure why, as ~help-function-arglist~ is supposed to handle that).  We could run the function in another Emacs process with ~async~ to avoid this.

* COMMENT Export setup                                             :noexport:
:PROPERTIES:
:TOC:      :ignore this
:END:

# Copied from org-super-agenda's readme, in which much was borrowed from Org's =org-manual.org=.

#+OPTIONS: broken-links:t *:t

** Info export options

#+TEXINFO_DIR_CATEGORY: Emacs
#+TEXINFO_DIR_TITLE: Org QL: (org-ql)
#+TEXINFO_DIR_DESC: Query language, search commands, and saved views for Org files

# NOTE: We could use these, but that causes a pointless error, "org-compile-file: File "..README.info" wasn't produced...", so we just rename the files in the after-save-hook instead.
# #+TEXINFO_FILENAME: org-ql.info
# #+EXPORT_FILE_NAME: org-ql.texi

** File-local variables

# NOTE: Setting org-comment-string buffer-locally is a nasty hack to work around GitHub's org-ruby's HTML rendering, which does not respect noexport tags.  The only way to hide this tree from its output is to use the COMMENT keyword, but that prevents Org from processing the export options declared in it.  So since these file-local variables don't affect org-ruby, wet set org-comment-string to an unused keyword, which prevents Org from deleting this tree from the export buffer, which allows it to find the export options in it.  And since org-export does respect the noexport tag, the tree is excluded from the info page.

# Local Variables:
# before-save-hook: org-make-toc
# after-save-hook: (lambda nil (when (and (require 'ox-texinfo nil t) (org-texinfo-export-to-info)) (delete-file "README.texi") (rename-file "README.info" "org-ql.info" t)))
# org-export-initial-scope: buffer
# org-comment-string: "NOTCOMMENT"
# End:<|MERGE_RESOLUTION|>--- conflicted
+++ resolved
@@ -554,7 +554,6 @@
 
 /Note:/ Breaking changes may be made before version 1.0, but in the event of major changes, attempts at backward compatibility will be made with obsolescence declarations, translation of arguments, etc.  Users who need stability guarantees before 1.0 may choose to use tagged stable releases.
 
-<<<<<<< HEAD
 ** 0.9-pre
 
 *Changes*
@@ -567,14 +566,13 @@
 *** helm-org-ql
 
 Tagged v0.6.2, fixing a compilation warning.
-=======
+
 ** 0.8.8
 
 *Fixes*
 + Remove text properties from to-do keywords before displaying them in an ~org-ql-view~ buffer.  (Such text properties could cause them to, e.g. display with extra leading spaces, depending on which other modes might be enabled in the source Org buffer.)
 + Binding of ~completion-styles-alist~ in ~org-ql-completing-read~.  (This fixes compatibility with Helm's ~helm~ completion style, as well as default Emacs completion in recursive minibuffers.  [[https://github.com/alphapapa/org-ql/issues/337][#337]].  Thanks to [[https://github.com/progfolio][Nicholas Vollmer]], [[https://github.com/9viz][viz]], and [[https://github.com/karthink][Karthik Chikmagalur]] for reporting and suggesting fixes.)
 + Use of the context snippet function for ~org-ql-completing-read~.  ([[https://github.com/alphapapa/org-ql/issues/419][#419]].  Thanks to [[https://github.com/tpeacock19][tpeacock19]] for reporting.)
->>>>>>> 20c0e5a9
 
 ** 0.8.7
 
