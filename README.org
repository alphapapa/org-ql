--- conflicted
+++ resolved
@@ -373,7 +373,6 @@
 
 /Note:/ Breaking changes may be made before version 1.0, but in the event of major changes, attempts at backward compatibility will be made with obsolescence declarations, translation of arguments, etc.  Users who need stability guarantees before 1.0 may choose to use tagged stable releases.
 
-<<<<<<< HEAD
 ** 0.4-pre
 
 *Added*
@@ -388,14 +387,13 @@
 
 *Internal*
 +  Added generic node data cache to speed up recursive, tree-based queries.
-=======
+
 ** 0.3.2
 
 *Fixed*
 +  In =org-ql-search=, accept symbol as ~:super-groups~ argument.
 +  In the =This week= and =Next week= default =org-ql-views= views, set timestamps for beginning-of-week to 00:00:00 and end-of-week to 23:59:59.
 +  Plain quoted-phrases in non-sexp queries.
->>>>>>> 2274efce
 
 ** 0.3.1
 
