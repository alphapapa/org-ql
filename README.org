--- conflicted
+++ resolved
@@ -522,16 +522,14 @@
 
 /Note:/ Breaking changes may be made before version 1.0, but in the event of major changes, attempts at backward compatibility will be made with obsolescence declarations, translation of arguments, etc.  Users who need stability guarantees before 1.0 may choose to use tagged stable releases.
 
-<<<<<<< HEAD
 ** 0.7-pre
 
 Nothing new yet.
-=======
+
 ** 0.6.2
 
 *Fixed*
 +  ~link~ predicate when used in an ~or~'ed query.  ([[https://github.com/alphapapa/org-ql/issues/279][#279]].  Thanks to [[https://github.com/telenieko][Marc Fargas]] for reporting.)
->>>>>>> 115500c8
 
 ** 0.6.1
 
