--- conflicted
+++ resolved
@@ -542,7 +542,6 @@
 
 /Note:/ Breaking changes may be made before version 1.0, but in the event of major changes, attempts at backward compatibility will be made with obsolescence declarations, translation of arguments, etc.  Users who need stability guarantees before 1.0 may choose to use tagged stable releases.
 
-<<<<<<< HEAD
 ** 0.7-pre
 
 *Added*
@@ -559,13 +558,12 @@
 *Internal*
 +  Certain query predicates, when called multiple times in an ~and~ sub-expression, are optimized to a single call.
 +  Use ~buffer-chars-modified-tick~ instead of ~buffer-modified-tick~.  (Thanks to [[https://github.com/yantar92][Ihor Radchenko]].)
-=======
+
 ** 0.6.3
 
 *Fixed*
 + Non-sexp query parsing with updated version 1.0.1 of the ~peg~ package.  (Fixes [[https://github.com/alphapapa/org-ql/issues/314][#314]], [[https://github.com/alphapapa/org-ql/issues/316][#316]].  Thanks to [[https://github.com/akirak][Akira Komamura]] and [[https://github.com/joonro][Joon Ro]] for reporting.)
 + Require library ~org-duration~ (apparently necessary in newer Org versions).
->>>>>>> 80b334c2
 
 ** 0.6.2
 
