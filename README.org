--- conflicted
+++ resolved
@@ -400,7 +400,6 @@
 
 /Note:/ Breaking changes may be made before version 1.0, but in the event of major changes, attempts at backward compatibility will be made with obsolescence declarations, translation of arguments, etc.  Users who need stability guarantees before 1.0 may choose to use tagged stable releases.
 
-<<<<<<< HEAD
 ** 0.5-pre
 
 *Added*
@@ -408,12 +407,11 @@
 
 *Changed*
 +  Binding to refresh search/view buffers changed to =r=.
-=======
+
 ** 0.4.1
 
 *Fixed*
 +  =level= predicate used with arguments in plain queries.  (Thanks to [[https://github.com/akirak][Akira Komamura]] for reporting.)
->>>>>>> 32c68d7f
 
 ** 0.4
 
