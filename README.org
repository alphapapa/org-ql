#+TITLE: org-ql

#+BEGIN_HTML
<a href=https://alphapapa.github.io/dont-tread-on-emacs/><img src="images/dont-tread-on-emacs-150.png" align="right"></a>
#+END_HTML

[[https://melpa.org/#/org-ql][file:https://melpa.org/packages/org-ql-badge.svg]] [[https://stable.melpa.org/#/org-ql][file:https://stable.melpa.org/packages/org-ql-badge.svg]]

~org-ql~ is a lispy query language for Org files.  It allows you to find Org entries matching certain criteria and return a list of them or perform actions on them.  Commands are also provided which display a buffer with matching results, similar to an Org Agenda buffer.

* Contents
:PROPERTIES:
:TOC:      this
:END:
  -  [[#examples][Examples]]
  -  [[#installation][Installation]]
  -  [[#usage][Usage]]
    -  [[#commands][Commands]]
    -  [[#queries][Queries]]
    -  [[#functions--macros][Functions / Macros]]
  -  [[#changelog][Changelog]]
  -  [[#notes][Notes]]

* Examples

More examples are available in [[examples.org]].

#+BEGIN_SRC elisp
  ;; Show entries that have any timestamp within the past week.  Group
  ;; by date using `org-super-agenda' with the `:auto-ts' group.
  (org-ql-search (org-agenda-files)
    '(ts :from -7 :to today)
    :title "Recent Items"
    :sort '(date priority todo)
    :groups '((:auto-ts t)))

  ;; Show a GTD-style "stuck projects" view: PROJECT tasks that have no
  ;; descendants with the NEXT keyword.  If you use a "project" tag
  ;; instead of the to-do keyword, you could replace (todo "PROJECT")
  ;; with (tags "project").
  (org-ql-search (org-agenda-files)
    '(and (todo "PROJECT")
          (not (descendants (todo "NEXT"))))
    :title "Stuck Projects")

  ;; Integrate `org-ql' into a custom Org Agenda command which inserts
  ;; an `org-ql' block before the regular agenda:
  (setq org-agenda-custom-commands
        '(("ces" "Custom: Agenda and Emacs SOMEDAY [#A] items"
           ((org-ql-block '(and (todo "SOMEDAY")
                                (tags "Emacs")
                                (priority "A")))
            (agenda)))))

  ;; Return a list of bills coming due, searching all Org Agenda files,
  ;; sorted by deadline.  The `auto' argument to `deadline' means to match
  ;; entries whose deadlines fall within `org-deadline-warning-days'.
  ;; `org-ql-query' works like `org-ql-select' but offers arguments named
  ;; like SQL queries.
  (org-ql-query
    :select #'org-get-heading
    :from (org-agenda-files)
    :where '(and (not (done))
                 (tags "bills")
                 (deadline auto))
    :order-by 'deadline)
  ;;=> ("TODO Electric bill" "TODO Water bill")

  ;; If you kept a database of music in an Org file, you could run a
  ;; query like this to find tracks composed by Chopin that do not have
  ;; their key recorded in the database.  `org-ql-search' works like
  ;; `org-ql-select' and displays results in an agenda-like buffer:
  (org-ql-search "~/org/music.org"
    '(and (property "genre" "classical")
          (property "composer" "Chopin")
          (not (property "key"))))

  ;; Set the tag "Emacs" on every entry in the inbox file that mentions
  ;; "Emacs".  `org-ql-select' works like `org-ql' but is a function
  ;; rather than a macro.  The bare-string query "Emacs" is equivalent
  ;; to (regexp "Emacs").
  (org-ql-select "~/org/inbox.org"
    "Emacs"
    :action '(org-toggle-tag "Emacs" 'on))

  ;; Return a list of Org entry elements in the file "~/org/main.org"
  ;; which have the SOMEDAY to-do keyword, are tagged "Emacs", and have
  ;; priority B or higher.
  (org-ql "~/org/main.org"
    (and (todo "SOMEDAY")
         (tags "Emacs")
         (priority >= "B")))
  ;;=> ((headline (:raw-value "org-board" :begin 1220270 :end 1220403 ...)) ...)
#+END_SRC

* Installation
:PROPERTIES:
:TOC:      ignore-children
:END:

The package may be installed directly from [[https://melpa.org/#/org-ql][MELPA]] or with other tools like [[https://framagit.org/steckerhalter/quelpa][Quelpa]].

After installation, you can use commands like ~org-ql-search~ immediately.

To use the functions and macros in your own Elisp code, load the libraries ~org-ql~ and/or ~org-ql-agenda~ with e.g. ~(require 'org-ql)~.

** Quelpa

Installing with [[https://framagit.org/steckerhalter/quelpa][Quelpa]] is easy:

1.  Install [[https://framagit.org/steckerhalter/quelpa-use-package#installation][quelpa-use-package]] (which can be installed directly from MELPA).
2.  Add this form to your init file:

#+BEGIN_SRC elisp
  (use-package org-ql
    :quelpa (org-ql :fetcher github :repo "alphapapa/org-ql"))
#+END_SRC

* Usage

The functionality provided may be grouped by:

+  *Interactive commands:* ~org-ql-search~, ~org-ql-view~, =org-ql-sparse-tree=.
+  *Non-interactive functions and macros:*
     -  ~org-ql~ (macro)
     -  ~org-ql-select~ (function)
     -  ~org-ql-query~ (function)
     -  ~org-ql-agenda~ (macro)
     -  ~org-ql-block~ (agenda function)

Alternatively, they may be grouped by:

+  *Showing an agenda-like view:*
     -  ~org-ql-search~ (command)
     -  ~org-ql-view~ (command)
     -  ~org-ql-block~ (agenda function)
     -  ~org-ql-agenda~ (macro)
+  *Showing a tree in a buffer:*
     -  =org-ql-sparse-tree= (command)
+  *Returning a list of matches or acting on them:*
     -  ~org-ql~ (macro)
     -  ~org-ql-select~ (function)
     -  ~org-ql-query~ (function)

Feedback on these APIs is welcome.  Eventually, after being tested and polished, they will be considered stable.

** Commands
:PROPERTIES:
:TOC:      ignore-children
:END:

*** org-ql-search

Read ~QUERY~ and search with ~org-ql~.  Interactively, prompt for these variables:

~BUFFERS-FILES~: ~A~ list of buffers and/or files to search.  Interactively, may also be:

+ ~buffer~: search the current buffer 
+ ~all~: search all Org buffers 
+ ~agenda~: search buffers returned by the function ~org-agenda-files~ 
+ An expression which evaluates to a list of files/buffers 
+ A space-separated list of file or buffer names

~GROUPS~: An ~org-super-agenda~ group set.  See variable ~org-super-agenda-groups~.

~NARROW~: When non-nil, don't widen buffers before searching. Interactively, with prefix, leave narrowed.

~SORT~: One or a list of ~org-ql~ sorting functions, like ~date~ or ~priority~.

*Bindings:* Keys bound in results buffer.
+  =g=: Refresh results.
+  =C-x C-s=: Save query to variable ~org-ql-views~ (accessible with command ~org-ql-view~).

[[images/org-ql-search.gif]]

Here's an example of using it to generate an agenda-like view for certain files in a directory tree:

[[images/org-ql-search-snippet.png]]

*** org-ql-view

Choose and display a view stored in ~org-ql-views~.

*** org-ql-view-recent-items

Show items in ~FILES~ from last ~DAYS~ days with timestamps of ~TYPE~.  ~TYPE~ may be ~ts~, ~ts-active~, ~ts-inactive~, ~clocked~, ~closed~, ~deadline~, ~planning~, or ~scheduled~.  =FILES= defaults to those returned by the function =org-agenda-files=.

*** org-ql-sparse-tree =(query &key keep-previous (buffer (current-buffer)))=

Show a sparse tree for ~QUERY~ in ~BUFFER~ and return number of results.  The tree will show the lines where the query matches, and any other context defined in ~org-show-context-detail~, which see.

~QUERY~ is an ~org-ql~ query sexp (quoted, since this is a function).  ~BUFFER~ defaults to the current buffer.  When ~KEEP-PREVIOUS~ is non-nil (interactively, with prefix), the outline is not reset to the overview state before finding matches, which allows stacking calls to this command.  Runs ~org-occur-hook~ after making the sparse tree.

** Queries

A query is a lisp form which may contain arbitrary lisp forms, as well as certain built-in predicates.  It is byte-compiled into a predicate function which is tested with point on each heading in an Org buffer; when it returns non-nil, the heading matches the query.

*Notes:*
+  Bare strings like ~"string"~ are automatically converted to ~(regexp "string")~ predicates.
+  Standard numeric comparator function symbols (~<~, ~<=~, ~>~, ~>=~, ~=~ ) need not be quoted when passed as an argument to these predicates.  The resemblance to infix notation is coincidental.  See examples in documentation.

*** Predicates
:PROPERTIES:
:TOC:      ignore
:END:

Arguments are listed next to predicate names, where applicable.

+  ~category (&optional categories)~ :: Return non-nil if current heading is in one or more of ~CATEGORIES~ (a list of strings).
+  ~children (&optional query)~ :: Return non-nil if current heading has direct child headings.  If ~QUERY~, test it against child headings.  This selector may be nested, e.g. to match grandchild headings.
+  ~descendants (&optional query)~ :: Return non-nil if current heading has descendant headings.  If ~QUERY~, test it against descendant headings.  This selector may be nested (if you can grok the nesting!).
+  ~done~ :: Return non-nil if entry's ~TODO~ keyword is in ~org-done-keywords~.
+  ~habit~ :: Return non-nil if entry is a habit.
+  ~heading (&rest regexps)~ :: Return non-nil if current entry's heading matches any of ~REGEXPS~ (regexp strings).
+  ~level (level-or-comparator &optional level)~ :: Return non-nil if current heading's outline level matches arguments.  The following forms are accepted: ~(level NUMBER)~: Matches if heading level is ~NUMBER~.  ~(level NUMBER NUMBER)~: Matches if heading level is equal to or between NUMBERs.  ~(level COMPARATOR NUMBER)~: Matches if heading level compares to ~NUMBER~ with ~COMPARATOR~.  ~COMPARATOR~ may be ~<~, ~<=~, ~>~, or ~>=~.
+  ~priority (&optional comparator-or-priority priority)~ :: Return non-nil if current heading has a certain priority.  ~COMPARATOR-OR-PRIORITY~ should be either a comparator function, like ~<=~, or a priority string, like "A" (in which case (~=~ will be the comparator).  If ~COMPARATOR-OR-PRIORITY~ is a comparator, ~PRIORITY~ should be a priority string.  If both arguments are nil, return non-nil if heading has any defined priority.
+  ~property (property &optional value)~ :: Return non-nil if current entry has ~PROPERTY~ (a string), and optionally ~VALUE~ (a string).  Note that property inheritance is currently /not/ enabled for this predicate.  If you need to test with inheritance, you could use a custom predicate form, like ~(org-entry-get (point) "PROPERTY" 'inherit)~.
+  ~regexp (regexp)~ :: Return non-nil if current entry matches ~REGEXP~ (a regexp string).  Matches against entire entry, from beginning of its heading to the next heading.
+  ~tags (&optional tags)~ :: Return non-nil if current heading has one or more of ~TAGS~ (a list of strings).  Tests both inherited and local tags.
+  =tags-inherited (&optional tags)= :: Return non-nil if current heading's inherited tags include one or more of =TAGS= (a list of strings).  If TAGS is nil, return non-nil if heading has any inherited tags.
     -  Aliases: =inherited-tags=, =tags-i=, =itags=.
+  =tags-local (&optional tags)= :: Return non-nil if current heading's local tags include one or more of =TAGS= (a list of strings).  If TAGS is nil, return non-nil if heading has any local tags.
     -  Aliases: =local-tags=, =tags-l=, =ltags=.
+  =tags-all (tags)= :: Return non-nil if current heading includes all of =TAGS=.  Tests both inherited and local tags.
     -  Aliases: =tags&=.
+  ~todo (&optional keywords)~ :: Return non-nil if current heading is a ~TODO~ item.  With ~KEYWORDS~, return non-nil if its keyword is one of ~KEYWORDS~ (a list of strings).  When called without arguments, only matches non-done tasks (i.e. does not match keywords in ~org-done-keywords~).

*** Date/time predicates
:PROPERTIES:
:TOC:      ignore
:END:

All of these predicates take optional keyword arguments ~:from~, ~:to:~, and ~:on~:

+  If ~:from~, return non-nil if entry has a timestamp on or after ~:from~.
+  If ~:to~, return non-nil if entry has a timestamp on or before ~:to~.
+  If ~:on~, return non-nil if entry has a timestamp on date ~:on~.

Argument values should be either a number of days (positive to look forward, or negative to look backward), a ~ts~ struct, or a string parseable by ~parse-time-string~ (the string may omit the time value).

*Predicates:*
+  ~ts~ :: Return non-nil if current entry has a timestamp in given period.  If no arguments are specified, return non-nil if entry has any timestamp.
+  ~ts-active~, ~ts-a~ :: Like ~ts~, but only matches active timestamps.
+  ~ts-inactive~, ~ts-i~ :: Like ~ts~, but only matches inactive timestamps.

The following predicates, in addition to the keyword arguments, can also take a single argument, a number, which looks backward or forward a number of days.  The number can be negative to invert the direction.

*Backward-looking:*
+  ~clocked~ :: Return non-nil if current entry was clocked in given period.  If no arguments are specified, return non-nil if entry was clocked at any time.  Note: Clock entries are expected to be clocked out.  Currently clocked entries (i.e. with unclosed timestamp ranges) are ignored.
+  ~closed~ :: Return non-nil if current entry was closed in given period.  If no arguments are specified, return non-nil if entry was closed at any time.

*Forward-looking:*
+  ~deadline~ :: Return non-nil if current entry has deadline in given period.  If argument is =auto=, return non-nil if entry has deadline within =org-deadline-warning-days=.  If no arguments are specified, return non-nil if entry has any deadline.
+  ~planning~ :: Return non-nil if current entry has planning timestamp in given period (i.e. its deadline, scheduled, or closed timestamp).  If no arguments are specified, return non-nil if entry is scheduled at any time.
+  ~scheduled~ :: Return non-nil if current entry is scheduled in given period.  If no arguments are specified, return non-nil if entry is scheduled at any time.

** Functions / Macros
:PROPERTIES:
:TOC:      ignore-children
:END:

*** Agenda-like views

**** Function: ~org-ql-block~

For use as a custom agenda block type in ~org-agenda-custom-commands~.  For example, you could define a custom series command like this, which would list all priority A items tagged =Emacs= with to-do keyword =SOMEDAY=, followed by the standard agenda view, in a single buffer:

#+BEGIN_SRC elisp
  (setq org-agenda-custom-commands
        '(("ces" "Custom: Agenda and Emacs SOMEDAY [#A] items"
           ((org-ql-block '(and (todo "SOMEDAY")
                                (tags "Emacs")
                                (priority "A"))
                          ((org-ql-block-header "SOMEDAY :Emacs: High-priority")))
            (agenda)))))
#+END_SRC

Which would be equivalent to a ~tags-todo~ search like this:

#+BEGIN_SRC elisp
  (setq org-agenda-custom-commands
        '(("ces" "Custom: Agenda and Emacs SOMEDAY [#A] items"
           ((tags-todo "PRIORITY=\"A\"+Emacs/!SOMEDAY")
            (agenda)))))
#+END_SRC

However, the ~org-ql-block~ version runs in about 1/5th the time.

The variable =org-ql-block-header= may be bound to a string to use as the block header, otherwise the header is formed automatically.

**** Macro: ~org-ql-agenda~

This macro is like ~org-ql~, but it presents matching entries in an Agenda-like view.  It's compatible with [[https://github.com/alphapapa/org-super-agenda][org-super-agenda]], which provides grouping.  For example:

#+BEGIN_SRC elisp
  (org-ql-agenda "~/src/emacs/org-super-agenda/test/test.org"
    (and (or (ts-active :on today)
             (deadline auto)
             (scheduled :to today))
         (not (done)))
    :title "My Agenda View"
    ;; The `org-super-agenda-groups' setting is used automatically when set, or it
    ;; may be overriden by specifying it here:
    :super-groups ((:name "Bills"
                          :tag "bills")
                   (:todo ("SOMEDAY" "TO-READ" "CHECK" "TO-WATCH" "WATCHING")
                          :order 7)
                   (:name "Personal"
                          :habit t
                          :tag "personal"
                          :order 3)
                   (:todo "WAITING"
                          :order 6)
                   (:priority "A" :order 1)
                   (:priority "B" :order 2)
                   (:priority "C" :order 2)))
#+END_SRC

Which presents this buffer:

[[images/screenshot.png]]

*Note:* The view buffer is currently put in ~org-agenda-mode~, which means that /some/ Org Agenda commands work, such as jumping to entries and changing item priorities (without necessarily updating the view).  This feature is experimental and not guaranteed to work correctly with all commands.  (It works to the extent it does because the appropriate text properties are placed on each item, imitating an Agenda buffer.)

Here are some other examples:

#+BEGIN_SRC elisp
  ;; Show an agenda-like view of items in "~/org/main.org" with TODO and
  ;; SOMEDAY keywords which are tagged "computer" or "Emacs" and in the
  ;; category "main":
  (org-ql-agenda "~/org/main.org"
    (and (todo "TODO" "SOMEDAY")
         (tags "computer" "Emacs")
         (category "main")))

  ;; Show an agenda-like view of all habits in all agenda files:
  (org-ql-agenda
    (habit))

  ;; Show an agenda-like view similar to a "traditional" Org Agenda with
  ;; Log Mode turned on.
  (org-ql-agenda
    (or (and (not (done))
             (or (habit)
                 (deadline auto)
                 (scheduled :to today)
                 (ts-active :on today)))
        (closed :on today))
    :sort (date priority todo))
#+END_SRC

*** Listing / acting-on results

**** Function: ~org-ql-select~

/Arguments:/ ~(buffers-or-files query &key action narrow sort)~

Return items matching ~QUERY~ in ~BUFFERS-OR-FILES~.

~BUFFERS-OR-FILES~ is a one or a list of files and/or buffers.

~QUERY~ is an ~org-ql~ query sexp (quoted, since this is a function).

~ACTION~ is a function which is called on each matching entry with point at the beginning of its heading.  It may be:

  - ~element~ or nil: Equivalent to ~org-element-headline-parser~.

  - ~element-with-markers~: Equivalent to calling ~org-element-headline-parser~, with markers added using ~org-ql--add-markers~.  Suitable for formatting with ~org-ql-agenda--format-element~, allowing insertion into an Org Agenda-like buffer.

  - A sexp, which will be byte-compiled into a lambda function.

  - A function symbol.

If ~NARROW~ is non-nil, buffers are not widened (the default is to widen and search the entire buffer).

~SORT~ is either nil, in which case items are not sorted; or one or a list of defined ~org-ql~ sorting methods (~date~, ~deadline~, ~scheduled~, ~todo~, ~priority~, or ~random~); or a user-defined comparator function that accepts two items as arguments and returns nil or non-nil.

Examples:

#+BEGIN_SRC elisp
  ;; Return list of to-do headings in inbox file with tags and to-do keywords:
  (org-ql-select "~/org/inbox.org"
    '(todo)
    :action #'org-get-heading)
  ;; => ("TODO Practice leaping tall buildings in a single bound  :personal:" ...)

  ;; Without tags and to-do keywords:
  (org-ql-select "~/org/inbox.org"
    '(todo)
    :action '(org-get-heading t t))
  ;; => ("Practice leaping tall buildings in a single bound" ...)

  ;; Return WAITING heading elements in agenda files:
  (org-ql-select (org-agenda-files)
    '(todo "WAITING")
    :action 'element)
  ;; => ((headline (:raw-value "Visit the moon" ...) ...) ...)

  ;; Since `element' is the default for ACTION, it may be omitted:
  (org-ql-select (org-agenda-files)
    '(todo "WAITING"))
  ;; => ((headline (:raw-value "Visit the moon" ...) ...) ...)
#+END_SRC

**** Function: ~org-ql-query~

/Arguments:/ ~(&key (select 'element-with-markers) from where order-by narrow)~

Like ~org-ql-select~, but arguments are named more like a ~SQL~ query.

+  ~SELECT~ corresponds to the ~org-ql-select~ argument ~ACTION~.
+  ~FROM~ corresponds to the ~org-ql-select~ argument ~BUFFERS-OR-FILES~.
+  ~WHERE~ corresponds to the ~org-ql-select~ argument ~QUERY~.
+  ~ORDER-BY~ corresponds to the ~org-ql-select~ argument ~SORT~, which see.
+  ~NARROW~ corresponds to the ~org-ql-select~ argument ~NARROW~.

Examples:

#+BEGIN_SRC elisp
  ;; Return list of to-do headings in inbox file with tags and to-do keywords:
  (org-ql-query
    :select #'org-get-heading
    :from "~/org/inbox.org"
    :where '(todo))
  ;; => ("TODO Practice leaping tall buildings in a single bound  :personal:" ...)

  ;; Without tags and to-do keywords:
  (org-ql-query
    :select '(org-get-heading t t)
    :from "~/org/inbox.org"
    :where '(todo))
  ;; => ("Practice leaping tall buildings in a single bound" ...)

  ;; Return WAITING heading elements in agenda files:
  (org-ql-query
    :select 'element
    :from (org-agenda-files)
    :where '(todo "WAITING"))
  ;; => ((headline (:raw-value "Visit the moon" ...) ...) ...)

  ;; Since `element' is the default for SELECT, it may be omitted:
  (org-ql-query
    :from (org-agenda-files)
    :where '(todo "WAITING"))
  ;; => ((headline (:raw-value "Visit the moon" ...) ...) ...)
#+END_SRC

**** Macro: ~org-ql~

/Arguments:/ ~(buffers-or-files query &key sort narrow markers action)~

Expands into a call to ~org-ql-select~ with the same arguments.  For convenience, arguments should be unquoted.

* Changelog
:PROPERTIES:
:TOC:      ignore-children
:END:

/Note:/ Breaking changes may be made before version 1.0, but in the event of major changes, attempts at backward compatibility will be made with obsolescence declarations, translation of arguments, etc.  Users who need stability guarantees before 1.0 may choose to use tagged stable releases.

<<<<<<< HEAD
** 0.3-pre

*Added*
+  Command =org-ql-sparse-tree=, like =org-sparse-tree= for =org-ql= queries.  (Thanks to [[https://github.com/akirak][Akira Komamura]].)
+  Per-buffer, per-heading tag caching, which increases the speed of tags-related queries by 6-7x.
+  More tags-related predicates and aliases:
     -  For inherited tags: =tags-inherited=, =inherited-tags=, =tags-i=, =itags=.
     -  For heading-local tags: =tags-local=, =local-tags=, =tags-l=, =ltags=.
     -  =tags-all=, =tags&=: Matches all given tags using boolean =AND= (rather than boolean =OR=, which the =tags= predicate uses).
+  Variable =org-ql-block-header=, which overrides the default header in =org-ql-block= agenda blocks.

*Changed*
+  Predicate =heading= now accepts multiple regexps.
=======
** 0.2.1

*Fixed*
+  =(descendants)= selector matched against parent heading instead of only descendants.
>>>>>>> 55694f17

** 0.2
:PROPERTIES:
:ID:       67be09f9-e959-4333-9be2-93ad8f458fbe
:END:

*Added*
+  Function ~org-ql-query~, like ~org-ql-select~ but with arguments named more like a SQL query.
+  Bare strings like ~"string"~ can be used in queries, which are converted to ~(regexp "string")~ automatically.
+  Selector ~(regexp)~ accepts multiple regexps to test.
+  Macro ~org-ql~ and functions ~org-ql-query~ and ~org-ql-select~ now also accept a comparator function in their ~:sort~ argument.
+  Function ~org-ql-block~, which works as an Org Agenda series/composite/block command, usable in custom agenda commands defined in variable ~org-agenda-custom-commands~.  (Inspired by [[https://github.com/pestctrl/emacs-config/blob/84c557982a860e86d6f67976a82ea776a7bd2c7a/config-org-new.org#my-own-agenda-renderer][Benson Chu's config]].)
+  Function ~org-ql-agenda--agenda~ optionally takes a list of entries as an argument.
+  Selectors ~ts-a~ and ~ts-i~, aliases for ~ts-active~ and ~ts-inactive~.
+  Selector ~ts~ now accepts a ~:type~ argument.
+  Face =org-ql-agenda-due-date=.
+  Selectors ~(children)~ and ~(descendants)~.
+  Function ~org-ql-search~ and macro ~org-ql-agenda~ accept a ~:title~ argument, which is displayed in the header.
+  Command ~org-ql-search~ offers global ~org-super-agenda-groups~ in completion.
+  Customization group ~org-ql~.
+  Command ~org-ql-view~, which displays views saved to variable ~org-ql-views~, which can be saved from ~org-ql-search~ buffers with command ~org-ql-search-save~, which is bound to =C-x C-s= in view buffers.
+  Variable ~org-ql-view-map~, active in view buffers displayed by ~org-ql-search~, ~org-ql-agenda~, and ~org-ql-view~.
+  =random= sort method.
+  Save position when refreshing search buffers.

*Changed*
+  Function ~org-ql-query~ renamed to ~org-ql-select~.  ~org-ql-query~ now refers to a new function.
+  Macro ~org-ql~ no longer accepts a ~:markers~ argument.  Instead, use argument ~:action element-with-markers~.  See function ~org-ql-select~, which ~org-ql~ calls.
+  Selector ~(todo)~ no longer matches "done" keywords when used without arguments (i.e. the ones in variable ~org-done-keywords~).
+  Overhauled date/time-based predicates.  See documentation for new argument signatures.

*Removed*
+  Selector ~(date)~, replaced by ~(ts)~.

*Fixed*
+  Handle date ranges in date-based selectors.  (Thanks to [[https://github.com/codygman][Cody Goodman]], [[https://github.com/swflint][Samuel W. Flint]], and [[https://github.com/vikasrawal][Vikas Rawal]].)
+  Don't overwrite bindings in =org-agenda-mode-map=.
+  Don't search buffers without headings, and show a message if the user attempts it.
+  Don't search hidden/special buffers.
+  Properly accept arbitrary sort functions in =org-ql-select=, etc.  (Fixes [[https://github.com/alphapapa/org-ql/issues/37][#37]].  Thanks to [[https://github.com/mz-pdm][Milan Zamazal]].)
+  Planning-line-related predicates searched too far into entries.
+  Add autoloads.  (Fixes [[https://github.com/alphapapa/org-ql/pull/36/files#][#36]].  Thanks to [[https://github.com/akirak][Akira Komamura]].)

*Compatibility*
+  Fixes for compatibility with Org 9.2.  (Thanks to [[https://github.com/ataias][Ataias Pereira Reis]] and [[https://github.com/dakra][Daniel Kraus]].)

*Internal*
+  Optimizations for some query selectors, e.g. =regexp= and =todo=.  These can provide a significant improvement for some queries.  See benchmarks in [[file:notes.org][notes.org]].
+  Library [[https://github.com/alphapapa/ts.el][ts]] is now used for parsing and comparing timestamps.

** 0.1

First tagged release.

* Notes
:PROPERTIES:
:TOC:      ignore-children
:END:

** Comparison with Org Agenda searches

Of course, queries like these can already be written with Org Agenda searches, but the syntax can be complex.  For example, this query would be difficult to write in a standard Org Agenda search, because it matches against a to-do keyword /and/ a plain-text search.  As described in the [[https://orgmode.org/worg/org-tutorials/advanced-searching.html#combining-metadata-and-full-text-queries][advanced searching tutorial]], it would require using ~org-search-view~ with a query with specific regular expression syntax, like this:

#+BEGIN_EXAMPLE
  +lisp +{^\*+\s-+TO-READ\s-}
#+END_EXAMPLE

But with ~org-ql-agenda~, you would write:

#+BEGIN_SRC elisp
  (org-ql-agenda
    (and (regexp "lisp")
         (todo "TO-READ")))
#+END_SRC

** org-sidebar

This package is used by [[https://github.com/alphapapa/org-sidebar][org-sidebar]], which presents a customizable agenda-like view in a sidebar window.

* License
:PROPERTIES:
:TOC:      ignore
:END:

GPLv3

* COMMENT Code                                                     :noexport:
:PROPERTIES:
:TOC:      ignore
:END:

# The COMMENT keyword prevents GitHub's renderer from showing this entry.

Code used to update this document.

** Predicates

Generates the predicate subtree.

#+BEGIN_SRC elisp :results silent :exports code
  (defun org-ql--readme-update-predicates ()
    "Update predicate subtree in current document."
    (interactive)
    (org-ql--readme-replace-node '("Usage" "Queries" "Predicates") (org-ql--readme-predicate-list)))

  (defun org-ql--readme-replace-node (outline-path string)
    "Replace contents of node at OUTLINE-PATH with STRING."
    (org-with-wide-buffer
     (-let* ((subtree-marker (org-find-olp outline-path t))
             ((_headline element) (progn
                                    (goto-char subtree-marker)
                                    (org-element-headline-parser (point-max))))
             ((&plist :contents-begin beg :contents-end end) element))
       (goto-char beg)
       (delete-region (point) (1- end))
       (insert string "\n"))))

  (defun org-ql--readme-predicate-list ()
    "Return an Org list string documenting predicates."
    (concat (unpackaged/docstring-to-org
             "Arguments are listed next to predicate names, where applicable.

  Note that, for convenience, standard numeric comparator function symbols (`<', `=', etc.) do not need to be quoted when passed as an argument to these predicates.  The resemblance to infix notation is coincidental.  See examples in documentation.\n\n")
            (s-join "\n" (->> org-ql-predicates
                              (--sort (string< (symbol-name (plist-get it :name))
                                               (symbol-name (plist-get other :name))))
                              (--map (-let* (((&plist :name name :docstring docstring :fn fn :args args) it)
                                             (args (->> args
                                                        (--replace-where (listp it) (car it))
                                                        (--replace-where (eq '&rest it) '&optional))))
                                       (if docstring
                                           (progn
                                             (setq docstring (s-replace "\n" "  " docstring))
                                             (format "+  ~%s%s~ :: %s" name
                                                     (if args
                                                         (format " %s" args)
                                                       "")
                                                     (unpackaged/docstring-to-org docstring)))
                                         (when (s-prefix? "org-ql-" (symbol-name name))
                                           (warn "No docstring for: %s" name))
                                         nil)))
                              -non-nil))))
#+END_SRC

*** TODO Use async

If ~org-ql~ is loaded byte-compiled, the argument lists are not named properly (not sure why, as ~help-function-arglist~ is supposed to handle that).  We could run the function in another Emacs process with ~async~ to avoid this.

** File-local variables

# Local Variables:
# eval: (require 'org-make-toc)
# before-save-hook: org-make-toc
# End:<|MERGE_RESOLUTION|>--- conflicted
+++ resolved
@@ -458,7 +458,6 @@
 
 /Note:/ Breaking changes may be made before version 1.0, but in the event of major changes, attempts at backward compatibility will be made with obsolescence declarations, translation of arguments, etc.  Users who need stability guarantees before 1.0 may choose to use tagged stable releases.
 
-<<<<<<< HEAD
 ** 0.3-pre
 
 *Added*
@@ -472,12 +471,11 @@
 
 *Changed*
 +  Predicate =heading= now accepts multiple regexps.
-=======
+
 ** 0.2.1
 
 *Fixed*
 +  =(descendants)= selector matched against parent heading instead of only descendants.
->>>>>>> 55694f17
 
 ** 0.2
 :PROPERTIES:
