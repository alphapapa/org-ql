#+TITLE: org-ql

# NOTE: Using =BEGIN_HTML= for this causes TeX/info export to fail, but this HTML block works.
#+HTML: <img src="images/dog.png" align="right">

# NOTE: To avoid having this in the info manual, we use HTML rather than Org syntax; it still appears with the GitHub renderer.
#+HTML: <a href="https://melpa.org/#/org-ql"><img src="https://melpa.org/packages/org-ql-badge.svg"></a> <a href="https://stable.melpa.org/#/org-ql"><img src="https://stable.melpa.org/packages/org-ql-badge.svg"></a>

This package provides a query language for Org files.  It offers two syntax styles: Lisp-like sexps and search engine-like keywords.

It includes three libraries: The =org-ql= library is flexible and may be used as a backend for other tools.  The libraries =org-ql-search= and =helm-org-ql= (a separate package) provide interactive search commands and saved views.

* Contents
:PROPERTIES:
:TOC:      :include siblings :depth 0 :ignore this :force depth
:END:
:CONTENTS:
- [[#screenshots][Screenshots]]
- [[#installation][Installation]]
- [[#usage][Usage]]
- [[#changelog][Changelog]]
- [[#development][Development]]
:END:


* Screenshots

[[images/org-ql-search.gif]]

[[images/org-ql-view-dispatch.gif]]

[[images/helm-org-ql.gif]]

[[images/org-ql-view-sidebar.gif]]

* Installation
:PROPERTIES:
:TOC:      ignore-children
:END:

The package =org-ql= may be installed directly from [[https://melpa.org/#/org-ql][MELPA]] or with other tools like [[https://framagit.org/steckerhalter/quelpa][Quelpa]].

After installation, you can use the commands without additional configuration.  To use the functions and macros in your own Elisp code, use libraries =org-ql= and =org-ql-view=.

** Quelpa

Installing with [[https://framagit.org/steckerhalter/quelpa][Quelpa]] is easy:

1.  Install [[https://framagit.org/steckerhalter/quelpa-use-package#installation][quelpa-use-package]] (which can be installed directly from MELPA).
2.  Add this form to your init file:

#+BEGIN_SRC elisp
  (use-package org-ql
    :quelpa (org-ql :fetcher github :repo "alphapapa/org-ql"
              :files (:defaults (:exclude "helm-org-ql.el"))))
#+END_SRC

** Helm support

The command =helm-org-ql= is available in the package =helm-org-ql=.  It may be installed from MELPA, or with Quelpa, like so:

#+BEGIN_SRC elisp
  (use-package helm-org-ql
    :quelpa (helm-org-ql :fetcher github :repo "alphapapa/org-ql"
                         :files ("helm-org-ql.el")))
#+END_SRC

* Usage
:PROPERTIES:
:TOC:      :include descendants :depth 1
:END:
:CONTENTS:
- [[#commands][Commands]]
- [[#queries][Queries]]
  - [[#non-sexp-query-syntax][Non-sexp query syntax]]
  - [[#general-predicates][General predicates]]
  - [[#ancestordescendant-predicates][Ancestor/descendant predicates]]
  - [[#datetime-predicates][Date/time predicates]]
- [[#functions--macros][Functions / Macros]]
- [[#dynamic-block][Dynamic block]]
- [[#links][Links]]
- [[#tips][Tips]]
:END:

# These links work on GitHub's Org renderer but not in Org.

Feedback on these APIs is welcome.  Eventually, after being tested and polished, they will be considered stable. 

# TODO: Find a way to get these examples included in the info manual.
Lisp code examples are in [[examples.org]].

** Commands
:PROPERTIES:
:TOC:      ignore-children
:END:

+  *Jumping to an entry:*
     -  [[#org-ql-find][org-ql-find]] and related commands
     -  [[#helm-org-ql][helm-org-ql]]
+  *Showing an agenda-like view:*
     -  [[#org-ql-search][org-ql-search]]
     -  [[#org-ql-view][org-ql-view]]
     -  [[#org-ql-view-sidebar][org-ql-view-sidebar]]
     -  [[#org-ql-view-recent-items][org-ql-view-recent-items]]
+  *Showing a tree in a buffer:*
     -  [[#org-ql-sparse-tree][org-ql-sparse-tree]]

*** org-ql-find

/Note: These commands use [[#non-sexp-query-syntax][non-sexp queries]]./

These commands jump to a heading selected using Emacs's built-in completion facilities with an Org QL query:

- ~org-ql-find~ searches in the current buffer.
- ~org-ql-find-path~ searches outline paths in the current buffer.
- ~org-ql-find-in-agenda~ searches in ~(org-agenda-files)~.
- ~org-ql-find-in-org-directory~ searches in ~org-directory~.

Note that these commands are compatible with [[https://github.com/oantolin/embark][Embark]]: the ~embark-act~ command can be called on a completion candidate (i.e. a search result) to act on it immediately, without having to visit the entry in its source Org buffer, and ~embark-export~ may be called to show the results in an ~org-ql-view~ buffer.

[[images/org-ql-find.png]]

*** org-ql-open-link

This command finds links in entries matching the input query and offers them for selection; the selected link is then opened with ~org-open-at-point~.

The input is matched using the default predicate, which means it searches both entry content and outline paths.  This is helpful when a collection of links are kept in Org files: rather than having to first visit the entry containing the desired link, then locate it within the entry, and then open it, the user can simply select the link and open it directly.  For example, if an entry with the heading =Emacs= contained a link named =mailing list=, one could search for =Emacs list= and open the link to the mailing list directly.

*** org-ql-refile

This command refiles the current Org entry to one selected by searching with Org QL completion.  It searches files listed in ~org-refile-targets~ as well as the current buffer.

*** org-ql-search

/Note: This command supports both sexp queries and [[#non-sexp-query-syntax][non-sexp queries]]./

Read ~QUERY~ and search with ~org-ql~.  Interactively, prompt for these variables:

~BUFFERS-FILES~: ~A~ list of buffers and/or files to search.  Interactively, may also be:

+ ~buffer~: search the current buffer 
+ ~all~: search all Org buffers 
+ ~agenda~: search buffers returned by the function ~org-agenda-files~ 
+ A space-separated list of file or buffer names

~GROUPS~: An ~org-super-agenda~ group set.  See variable ~org-super-agenda-groups~.

~NARROW~: When non-nil, don't widen buffers before searching. Interactively, with prefix, leave narrowed.

~SORT~: One or a list of ~org-ql~ sorting functions, like ~date~ or ~priority~.

*Bindings:* Keys bound in results buffer.
+  =r=: Refresh results.  With prefix, prompt to adjust search parameters.
+  =v=: Show =transient= view dispatcher (like Magit's popups).
+  =C-x C-s=: Save query to variable ~org-ql-views~ (accessible with command ~org-ql-view~).

*Note:* The view buffer is currently put in ~org-agenda-mode~, which means that /some/ Org Agenda commands work, such as jumping to entries and changing item priorities (without necessarily updating the view).  This feature is experimental and not guaranteed to work correctly with all commands.  (It works to the extent it does because the appropriate text properties are placed on each item, imitating an Agenda buffer.)

*Note:* Also, this buffer is compatible with [[https://github.com/oantolin/embark][Embark]]: the ~embark-act~ command can be called on an entry to act on it immediately, without having to visit the entry in its source Org buffer.

*** helm-org-ql

/Note: This command uses [[#non-sexp-query-syntax][non-sexp queries]].  It is available separately in the package =helm-org-ql=./

This command displays matches with Helm.

+  Press =C-x C-s= in the Helm session to save the results to an =org-ql-search= buffer.

*** org-ql-view

Choose and display a view stored in ~org-ql-views~.

*Bindings:* Keys bound in view buffer.
+  =g=, =r=: Refresh results.  With prefix, prompt to adjust search parameters.
+  =v=: Show =transient= view dispatcher (like Magit's popups).
+  =C-x C-s=: Save query to variable ~org-ql-views~ (accessible with command ~org-ql-view~).

*** org-ql-view-sidebar

Show a sidebar window listing views stored in =org-ql-views= for easy access.  In the sidebar, press =RET= or =mouse-1= to show the view at point, and press =c= to customize the view at point.

*** org-ql-view-recent-items

Show items in ~FILES~ from last ~DAYS~ days with timestamps of ~TYPE~.  ~TYPE~ may be ~ts~, ~ts-active~, ~ts-inactive~, ~clocked~, ~closed~, ~deadline~, ~planning~, or ~scheduled~.  =FILES= defaults to those returned by the function =org-agenda-files=.

*** org-ql-sparse-tree

Arguments: ~(query &key keep-previous (buffer (current-buffer)))~

Show a sparse tree for ~QUERY~ in ~BUFFER~ and return number of results.  The tree will show the lines where the query matches, and any other context defined in ~org-show-context-detail~, which see.

~QUERY~ is an ~org-ql~ query sexp (quoted, since this is a function).  ~BUFFER~ defaults to the current buffer.  When ~KEEP-PREVIOUS~ is non-nil (interactively, with prefix), the outline is not reset to the overview state before finding matches, which allows stacking calls to this command.  Runs ~org-occur-hook~ after making the sparse tree.

** Queries
:PROPERTIES:
:TOC:      :include descendants :depth 1
:END:
:CONTENTS:
- [[#non-sexp-query-syntax][Non-sexp query syntax]]
- [[#general-predicates][General predicates]]
- [[#ancestordescendant-predicates][Ancestor/descendant predicates]]
- [[#datetime-predicates][Date/time predicates]]
:END:

An =org-ql= query is a Lisp expression which may contain arbitrary expressions, as well as calling certain built-in predicates.  It is byte-compiled into a predicate function which is tested with point on each heading in an Org buffer; when it returns non-nil, the heading matches the query.  When possible, certain built-in predicates are optimized away to whole-buffer regular expression searches, which are much faster to search for than testing the predicate on each heading.

*Notes:*
+  Bare strings like ~"string"~ are automatically converted to ~(regexp "string")~ predicates.
+  Standard numeric comparator function symbols (~<~, ~<=~, ~>~, ~>=~, ~=~ ) need not be quoted when passed as an argument to predicates which accept them.  The resemblance to infix notation is coincidental.

*** Non-sexp query syntax

The command =org-ql-search= also accepts, and the command =helm-org-ql= only accepts, an alternative, non-sexp query syntax.  The syntax is simple, and a few examples of queries in both syntaxes should suffice.  By default, when multiple predicates are used, they are combined with boolean =and=.

| Sexp syntax                                     | Non-sexp syntax                              |
|-------------------------------------------------+----------------------------------------------|
| ~(todo)~                                          | ~todo:~                                        |
| ~(todo "SOMEDAY")~                                | ~todo:SOMEDAY~                                 |
| ~(todo "SOMEDAY" "WAITING")~                      | ~todo:SOMEDAY,WAITING~                         |
| ~(ts :on today)~                                  | ~ts:on=today~                                  |
| ~(ts-active :from "2017-01-01" :to "2018-01-01")~ | ~ts-active:from=2017-01-01,to=2018-01-01~      |
| ~(clocked :on -1)~                                | ~clocked:on=-1~                                |
| ~(heading "quoted phrase" "word")~                | ~heading:"quoted phrase",word~                 |
| ~(and (tags "book" "books") (priority "A"))~      | ~tags:book,books priority:A~                   |
| ~(src :lang "elisp" :regexps ("defun"))~          | ~src:defun,lang=elisp~ or ~src:lang=elisp,defun~ |
| ~(and (tags "space") (not (regexp "moon")))~      | ~tags:space !moon~                             |
| ~(priority >= B)~                                 | ~priority:A,B~                                 |

Note that the =effort=, =level=, and =priority= predicates do not support comparators in the non-sexp syntax, so multiple arguments should be passed instead, as seen in the last example.

*** General predicates

Arguments are listed next to predicate names, where applicable.

+  =blocked= :: Return non-nil if current heading is blocked.  Calls ~org-entry-blocked-p~, which see.
+  =category (&optional categories)= :: Return non-nil if current heading is in one or more of ~CATEGORIES~ (a list of strings).
+  =done= :: Return non-nil if entry's ~TODO~ keyword is in ~org-done-keywords~.
+  =effort (&optional effort-or-comparator effort)= :: Return non-nil if current heading's effort property matches arguments.  The following forms are accepted: ~(effort DURATION)~: Matches if effort is ~DURATION~.  ~(effort DURATION DURATION)~: Matches if effort is between DURATIONs, inclusive.  ~(effort COMPARATOR DURATION)~: Matches if effort compares to ~DURATION~ with ~COMPARATOR~.  ~COMPARATOR~ may be ~<~, ~<=~, ~>~, or ~>=~.  ~DURATION~ should be an Org effort string, like =5= or =0:05=.
+  =habit= :: Return non-nil if entry is a habit.
+  =heading (&rest strings)= :: Return non-nil if current entry's heading matches all ~STRINGS~.  Matching is done case-insensitively.
     -  Aliases: =h=.
+  ~heading-regexp (&rest regexps)~ :: Return non-nil if current entry's heading matches all ~REGEXPS~ (regexp strings).  Matching is done case-insensitively.
     -  Aliases: ~h*~.
+  =level (level-or-comparator &optional level)= :: Return non-nil if current heading's outline level matches arguments.  The following forms are accepted: ~(level NUMBER)~: Matches if heading level is ~NUMBER~.  ~(level NUMBER NUMBER)~: Matches if heading level is equal to or between NUMBERs.  ~(level COMPARATOR NUMBER)~: Matches if heading level compares to ~NUMBER~ with ~COMPARATOR~.  ~COMPARATOR~ may be ~<~, ~<=~, ~>~, or ~>=~.
+  =link (&optional description-or-target &key description target regexp-p)= :: Return non-nil if current heading contains a link matching arguments. ~DESCRIPTION-OR-TARGET~ is matched against the link's description and target.  Alternatively, one or both of ~DESCRIPTION~ and ~TARGET~ may be matched separately.  Without arguments, return non-nil if any link is found.
+  =outline-path (&rest strings)= :: Return non-nil if current node's outline path matches all of ~STRINGS~.  Each string may appear as a substring in any part of the node's outline path.  For example, the path =Food/Fruits/Grapes= would match ~(olp "Fruit" "Grape")~.
     -  Aliases: ~olp~.
+  =outline-path-segment (&rest strings)= :: Return non-nil if current node's outline path matches ~STRINGS~.  Matches ~STRINGS~ as a contiguous segment of the outline path.  Each string is compared as a substring.  For example the path ~Food/Fruits/Grapes~ would match ~(olps "Fruit" "Grape")~ but not ~(olps "Food" "Grape")~.
     -  Aliases: ~olps~.
+  =path (&rest regexps)= :: Return non-nil if current heading's buffer's filename path matches any of ~REGEXPS~ (regexp strings).  Without arguments, return non-nil if buffer is file-backed.
+  =priority (&rest args)= :: Return non-nil if current heading has a certain priority.  ~ARGS~ may be either a list of one or more priority letters as strings, or a comparator function symbol followed by a priority letter string.  For example:  ~(priority "A") (priority "A" "B") (priority '>= "B")~ Note that items without a priority cookie never match this predicate (while Org itself considers items without a cookie to have the default priority, which, by default, is equal to priority ~B~).
+  =property (property &optional value &key inherit)= :: Return non-nil if current entry has ~PROPERTY~ (a string), and optionally ~VALUE~ (a string).  If ~INHERIT~ is nil, only match entries with ~PROPERTY~ set on the entry; if t, also match entries with inheritance.  If ~INHERIT~ is not specified, use the value of ~org-use-property-inheritance~, which see.
+  =regexp (&rest regexps)= :: Return non-nil if current entry matches all of ~REGEXPS~ (regexp strings).  Matches against entire entry, from beginning of its heading to the next heading.
     -  Aliases: =r=.
+  =rifle (&rest strings)= :: Return non-nil if each string is found in either the entry or its outline path.  Works like =org-rifle=.  This is probably the most useful, intuitive, general-purpose predicate.
     - Aliases: ~smart~.
     - *Note:* By default, this is the default predicate used for plain-string query tokens (i.e. given without a specified predicate).  This can be customized with the option ~org-ql-default-predicate~.
+  ~src (&key lang regexps)~ :: Return non-nil if current entry contains an Org Babel source block.  If ~LANG~ is non-nil, match blocks of that language.  If ~REGEXPS~ is non-nil, require that block's contents match all regexps.  Matching is done case-insensitively.
+  =tags (&optional tags)= :: Return non-nil if current heading has one or more of ~TAGS~ (a list of strings).  Tests both inherited and local tags.
+  =tags-inherited (&optional tags)= :: Return non-nil if current heading's inherited tags include one or more of ~TAGS~ (a list of strings).  If ~TAGS~ is nil, return non-nil if heading has any inherited tags.
     -  Aliases: ~inherited-tags~, ~tags-i~, ~itags~.
+  =tags-local (&optional tags)= :: Return non-nil if current heading's local tags include one or more of ~TAGS~ (a list of strings).  If ~TAGS~ is nil, return non-nil if heading has any local tags.
     -  Aliases: ~local-tags~, ~tags-l~, ~ltags~.
+  =tags-all (tags)= :: Return non-nil if current heading includes all of ~TAGS~.  Tests both inherited and local tags.
     -  Aliases: ~tags&~.
+  =tags-regexp (&rest regexps)= :: Return non-nil if current heading has tags matching one or more of ~REGEXPS~.  Tests both inherited and local tags.
     -  Aliases: ~tags*~.
+  =todo (&optional keywords)= :: Return non-nil if current heading is a ~TODO~ item.  With ~KEYWORDS~, return non-nil if its keyword is one of ~KEYWORDS~ (a list of strings).  When called without arguments, only matches non-done tasks (i.e. does not match keywords in ~org-done-keywords~).

*** Ancestor/descendant predicates

+  =ancestors (&optional query)= :: Return non-nil if current heading has ancestor headings.  If ~QUERY~, return non-nil if an ancestor heading matches it.  This selector may be nested.
+  =children (&optional query)= :: Return non-nil if current heading has direct child headings.  If ~QUERY~, return non-nil if a child heading matches it.  This selector may be nested, e.g. to match grandchild headings.
+  =descendants (&optional query)= :: Return non-nil if current heading has descendant headings.  If ~QUERY~, return non-nil if a descendant heading matches it.  This selector may be nested (if you can grok the nesting!).
+  =parent (&optional query)= :: Return non-nil if current heading has a direct parent heading.  If ~QUERY~, return non-nil if the parent heading matches it.  This selector may be nested, e.g. to match grandparent headings.

*** Date/time predicates

These predicates take optional keyword arguments:

+  ~:from~: Match entries whose timestamp is on or after timestamp ~:from~.
+  ~:to~: Match entries whose timestamp is on or before timestamp ~:to~.
+  ~:on~: Match entries whose timestamp is on date ~:on~.
+  ~:with-time~: If unspecified, match timestamps with or without times (i.e. HH:MM).  If nil, match timestamps without times.  If t, match timestamps with times.

Timestamp/date arguments should be either a number of days (positive to look forward, or negative to look backward), a string parseable by ~parse-time-string~ (the string may omit the time value), the symbol ~today~, or a ~ts~ struct.

+  *Predicates*
     -  =ts= :: Return non-nil if current entry has a timestamp in given period.  Without arguments, return non-nil if entry has a timestamp.
     -  =ts-active=, =ts-a= :: Like =ts=, but only matches active timestamps.
     -  =ts-inactive=, =ts-i= :: Like =ts=, but only matches inactive timestamps.

The following predicates, in addition to the keyword arguments, can also take a single argument, a number, which looks backward or forward a number of days.  The number can be negative to invert the direction.

These two predicates interpret a single number argument as if it were passed to the ~:from~ keyword argument, which eases the common case of searching for items clocked or closed in the past few days:

+  *Backward-looking*
     -  =clocked= :: Return non-nil if current entry was clocked in given period.  Without arguments, return non-nil if entry was ever clocked.  Note: Clock entries are expected to be clocked out.  Currently clocked entries (i.e. with unclosed timestamp ranges) are ignored.
     -  =closed= :: Return non-nil if current entry was closed in given period.  Without arguments, return non-nil if entry is closed.

These predicates interpret a single number argument as if it were passed to the ~:to~ keyword argument, which eases the common case of searching for items planned in the next few days:

+  *Forward-looking*
     -  =deadline= :: Return non-nil if current entry has deadline in given period.  If argument is =auto=, return non-nil if entry has deadline within =org-deadline-warning-days=.  Without arguments, return non-nil if entry has any deadline.
     -  =planning= :: Return non-nil if current entry has planning timestamp (i.e. its deadline, scheduled, or closed timestamp) in given period.  Without arguments, return non-nil if entry has any planning timestamp.
     -  =scheduled= :: Return non-nil if current entry is scheduled in given period.  Without arguments, return non-nil if entry is scheduled.

** Functions / Macros
:PROPERTIES:
:TOC:     :include descendants
:END:
:CONTENTS:
- [[#agenda-like-views][Agenda-like views]]
  - [[#function-org-ql-block][Function: org-ql-block]]
- [[#listing--acting-on-results][Listing / acting-on results]]
  - [[#caching][Caching]]
  - [[#function-org-ql-select][Function: org-ql-select]]
  - [[#function-org-ql-query][Function: org-ql-query]]
  - [[#macro-org-ql-deprecated][Macro: org-ql (deprecated)]]
- [[#custom-predicates][Custom predicates]]
  - [[#macro-org-ql-defpred][Macro: org-ql-defpred]]
:END:

*** Agenda-like views

**** Function: ~org-ql-block~

For use as a custom agenda block type in ~org-agenda-custom-commands~.  For example, you could define a custom series command like this, which would list all priority A items tagged =Emacs= with to-do keyword =SOMEDAY=, followed by the standard agenda view, in a single buffer:

#+BEGIN_SRC elisp
  (setq org-agenda-custom-commands
        '(("ces" "Custom: Agenda and Emacs SOMEDAY [#A] items"
           ((org-ql-block '(and (todo "SOMEDAY")
                                (tags "Emacs")
                                (priority "A"))
                          ((org-ql-block-header "SOMEDAY :Emacs: High-priority")))
            (agenda)))))
#+END_SRC

Which would be equivalent to a ~tags-todo~ search like this:

#+BEGIN_SRC elisp
  (setq org-agenda-custom-commands
        '(("ces" "Custom: Agenda and Emacs SOMEDAY [#A] items"
           ((tags-todo "PRIORITY=\"A\"+Emacs/!SOMEDAY")
            (agenda)))))
#+END_SRC

However, the ~org-ql-block~ version runs in about 1/5th the time.

The variable =org-ql-block-header= may be bound to a string to use as the block header, otherwise the header is formed automatically.

*** Listing / acting-on results

**** Caching

Org QL uses a per-buffer cache to speed up subsequent searches.  It's keyed on query expressions and match actions, which means that, for the same query and same match action in the same buffer, if the buffer has not been modified since the last time the query was run, the cached match-action result will be returned, and the query will not be evaluated in that buffer again.

Therefore, since neither query expressions nor match actions are guaranteed to be evaluated when the following functions are called, they should be free of side effects.  Or, if a side effect is required, the cache should be invalidated (e.g. by incrementing the buffer's modified tick, or by using a query expression or match action that has yet to be cached).  /Note: Future improvements will allow the cache to be more easily disabled or cleared./

**** Function: ~org-ql-select~

/Arguments:/ ~(buffers-or-files query &key action narrow sort)~

Return items matching ~QUERY~ in ~BUFFERS-OR-FILES~.

~BUFFERS-OR-FILES~ is a one or a list of files and/or buffers.

~QUERY~ is an ~org-ql~ query sexp (quoted, since this is a function).

~ACTION~ is a function which is called on each matching entry with point at the beginning of its heading.  It may be:

  - ~element~ or nil: Equivalent to ~org-element-headline-parser~.

  - ~element-with-markers~: Equivalent to calling ~org-element-headline-parser~, with markers added using ~org-ql--add-markers~.  Suitable for formatting with ~org-ql-agenda--format-element~, allowing insertion into an Org Agenda-like buffer.

  - A sexp, which will be byte-compiled into a lambda function.

  - A function symbol.

If ~NARROW~ is non-nil, buffers are not widened (the default is to widen and search the entire buffer).

~SORT~ is either nil, in which case items are not sorted; or one or a list of defined ~org-ql~ sorting methods (~date~, ~deadline~, ~scheduled~, ~closed~, ~todo~, ~priority~, or ~random~); or a user-defined comparator function that accepts two items as arguments and returns nil or non-nil.

Examples:

#+BEGIN_SRC elisp
  ;; Return list of to-do headings in inbox file with tags and to-do keywords:
  (org-ql-select "~/org/inbox.org"
    '(todo)
    :action #'org-get-heading)
  ;; => ("TODO Practice leaping tall buildings in a single bound  :personal:" ...)

  ;; Without tags and to-do keywords:
  (org-ql-select "~/org/inbox.org"
    '(todo)
    :action '(org-get-heading t t))
  ;; => ("Practice leaping tall buildings in a single bound" ...)

  ;; Return WAITING heading elements in agenda files:
  (org-ql-select (org-agenda-files)
    '(todo "WAITING")
    :action 'element)
  ;; => ((headline (:raw-value "Visit the moon" ...) ...) ...)

  ;; Since `element' is the default for ACTION, it may be omitted:
  (org-ql-select (org-agenda-files)
    '(todo "WAITING"))
  ;; => ((headline (:raw-value "Visit the moon" ...) ...) ...)
#+END_SRC

**** Function: ~org-ql-query~

/Arguments:/ ~(&key (select 'element-with-markers) from where order-by narrow)~

Like ~org-ql-select~, but arguments are named more like a ~SQL~ query.

+  ~SELECT~ corresponds to the ~org-ql-select~ argument ~ACTION~.
+  ~FROM~ corresponds to the ~org-ql-select~ argument ~BUFFERS-OR-FILES~.
+  ~WHERE~ corresponds to the ~org-ql-select~ argument ~QUERY~.
+  ~ORDER-BY~ corresponds to the ~org-ql-select~ argument ~SORT~, which see.
+  ~NARROW~ corresponds to the ~org-ql-select~ argument ~NARROW~.

Examples:

#+BEGIN_SRC elisp
  ;; Return list of to-do headings in inbox file with tags and to-do keywords:
  (org-ql-query
    :select #'org-get-heading
    :from "~/org/inbox.org"
    :where '(todo))
  ;; => ("TODO Practice leaping tall buildings in a single bound  :personal:" ...)

  ;; Without tags and to-do keywords:
  (org-ql-query
    :select '(org-get-heading t t)
    :from "~/org/inbox.org"
    :where '(todo))
  ;; => ("Practice leaping tall buildings in a single bound" ...)

  ;; Return WAITING heading elements in agenda files:
  (org-ql-query
    :select 'element
    :from (org-agenda-files)
    :where '(todo "WAITING"))
  ;; => ((headline (:raw-value "Visit the moon" ...) ...) ...)

  ;; Since `element' is the default for SELECT, it may be omitted:
  (org-ql-query
    :from (org-agenda-files)
    :where '(todo "WAITING"))
  ;; => ((headline (:raw-value "Visit the moon" ...) ...) ...)
#+END_SRC

**** Macro: ~org-ql~ (deprecated)

/Arguments:/ ~(buffers-or-files query &key sort narrow markers action)~

Expands into a call to ~org-ql-select~ with the same arguments.  For convenience, arguments should be unquoted.

/Note: This macro is deprecated and will be removed in v0.7./

*** Custom predicates

+ See: [[file:examples/defpred.org][Custom predicate tutorial]]

**** Macro: =org-ql-defpred=

/Arguments:/ ~(name args docstring &key body preambles normalizers)~

Define an ~org-ql~ selector predicate named ~org-ql--predicate-NAME~.  ~NAME~ may be a symbol or a list of symbols: if a list, the first is used as ~NAME~ and the rest are aliases.  ~A~ function is only created for ~NAME~, not for aliases, so a normalizer should be used to replace aliases with ~NAME~ in queries (keep reading).

~ARGS~ is a ~cl-defun~-style argument list.  ~DOCSTRING~ is the function's docstring.

~BODY~ is the body of the predicate.  It will be evaluated with point on the beginning of an Org heading and should return non-nil if the heading's entry is a match.

~PREAMBLES~ and ~NORMALIZERS~ are lists of ~pcase~ forms matched against Org ~QL~ query sexps.  They are spliced into ~pcase~ forms in the definitions of the functions ~org-ql--query-preamble~ and ~org-ql--normalize-query~, which see.  Those functions are redefined when this macro is expanded, unless variable ~org-ql-defpred-defer~ is non-nil, in which case those functions should be redefined manually after defining predicates by calling ~org-ql--define-query-preamble-fn~ and ~org-ql--define-normalize-query-fn~.

~NORMALIZERS~ are used to normalize query expressions to standard forms.  For example, when the predicate has aliases, the aliases should be replaced with predicate names using a normalizer.  Also, predicate arguments may be put into a more optimal form so that the predicate has less work to do at query time.  NOTE: Normalizers are applied to a query repeatedly until the query is fully normalized, so normalizers should be carefully written to avoid infinite loops.

~PREAMBLES~ refer to regular expressions which may be used to search through a buffer directly to a potential match rather than testing the predicate body on each heading.  (Naming things is hard.)  In each ~pcase~ form in ~PREAMBLES~, the ~pcase~ expression (not the pattern) should be a plist with the following keys, each value of which should be an expression which may refer to variables bound in the pattern:

~:regexp~ Regular expression which searches directly to a potential match.

~:case-fold~ Bound to ~case-fold-search~ around the regexp search.

~:query~ Expression which should replace the query expression, or ~query~ if it should not be changed (e.g. if the regexp is insufficient to determine whether a heading matches, in which case the predicate's body needs to be tested on the heading).  If the regexp guarantees a match, this may be simply ~t~, leaving the query expression with no work to do, which improves performance.

For convenience, within the ~pcase~ patterns, the symbol ~predicate-names~ is a special form which is replaced with a pattern matching any of the predicate's name and aliases.  For example, if ~NAME~ were:

~(heading h)~

Then if ~NORMALIZERS~ were:

~((`(,predicate-names . ,args) `(heading ,@args)))~

It would be expanded to:

~((`(,(or 'heading 'h) . ,args) `(heading ,@args)))~

** Dynamic block

Org QL provides a dynamic block that lists entries in the current document matching a query.  In the header, these parameters are supported:

+  ~:query~: An Org QL query expression in either sexp or non-sexp form.
+  ~:columns~ A list of columns, including ~heading~, ~todo~, ~property~, ~priority~, ~deadline~, ~scheduled~, ~closed~.
     -  Each column may also be specified as a list with the second element being a header string.  For example, to abbreviate the priority column: ~(priority "P")~.
     -  For certain columns, like =property=, arguments may be passed by specifying the column type itself as a list.  For example, to display a column showing the values of a ~property~ named ~milestone~, with the header being abbreviated to ~M~: ~((property "milestone") "M")~.
+  ~:sort~ One or a list of Org QL sorting methods (see ~org-ql-select~).
+  ~:take~ Optionally take a number of results from the front (a positive number) or the end (a negative number) of the results.
+  ~:ts-format~ Optional format string used to format timestamp-based columns.

The heading column is formatted as a link to the heading (not shown in the following example).

For example, this dynamic block shows the first seven headings that are to-do items with priority A or B, sorted by deadline then priority, with certain columns (including the value of the =agenda-group= property with a custom header) and timestamp format:

# NOTE: These results are edited manually because the Org links don't display well in the Info manual.

#+BEGIN_SRC org
  ,#+BEGIN: org-ql :query "todo: priority:A,B" :columns (todo (priority "P") ((property "agenda-group") "Group") deadline heading) :sort (deadline priority) :take 7 :ts-format "%Y-%m-%d %H:%M"
  | Todo | P | Group | Deadline         | Heading                               |
  |------+---+-------+------------------+---------------------------------------|
  | TODO | A |       | 2017-07-07 00:00 | Take over the world                   |
  | TODO | B |       | 2017-07-10 00:00 | Renew membership in supervillain club |
  | TODO | A | plans | 2017-07-15 00:00 | Take over the universe                |
  | TODO | B |       | 2017-07-21 00:00 | Internet                              |
  | TODO | A | bills | 2017-08-01 00:00 | Spaceship lease                       |
  | TODO | A |       |                  | Skype with president of Antarctica    |
  | TODO | B |       |                  | Take over Mars                        |
  ,#+END:
#+END_SRC

** Links

Org QL View searches may be accessed by opening ~org-ql-search:~ links in an Org file.

In an Org QL View buffer, the command ~org-store-link~ (i.e. ~C-c l~) stores a link to the current search, and it may be inserted into an Org buffer with the command ~org-insert-link~ (~C-c C-l~).  The stored link records all of the view settings, like title, sorting, and grouping.

Simple links may also be written manually in either sexp or non-sexp form, like:

#+BEGIN_SRC org
  [[org-ql-search:todo:NEXT priority:A]]
  [[org-ql-search:(and (todo "NEXT") (priority "A"))]]
#+END_SRC

** Tips

+  Org QL View buffers can be bookmarked with Emacs bookmark commands, e.g. =C-x r m=.  This also integrates with [[https://github.com/alphapapa/org-sidebar][org-sidebar]] and [[https://github.com/alphapapa/burly.el][Burly]].

* Changelog
:PROPERTIES:
:TOC:      ignore-children
:END:

/Note:/ Breaking changes may be made before version 1.0, but in the event of major changes, attempts at backward compatibility will be made with obsolescence declarations, translation of arguments, etc.  Users who need stability guarantees before 1.0 may choose to use tagged stable releases.

<<<<<<< HEAD
** 0.9-pre

Nothing new yet.

*** helm-org-ql

Tagged v0.6.2, fixing a compilation warning.
=======
** 0.8.7

*Fixes*
+ Timestamps with internal time ranges (e.g. ~<2024-06-26 10:00-11:00>~) are matched for simple queries.  (This support is not yet comprehensive, e.g. a query that depends on the specific inner time range may not behave as expected.  Previously such timestamps were not matched at all.  See [[https://github.com/alphapapa/org-ql/pull/237][#237]] and [[https://github.com/alphapapa/org-ql/issues/371][#371]].  Thanks to [[https://github.com/yantar92][Ihor Radchenko]].)
+ Timestamps with day-of-the-week abbreviations are matched more flexibly (allowing, e.g. a period in French locales).  (See [[https://github.com/alphapapa/org-ql/discussions/429][#429]], [[https://github.com/alphapapa/org-ql/issues/432][#432]].  Thanks to [[https://github.com/neurolit][Florian D.]] for reporting.)  
+ Command ~org-ql-search~ did not narrow properly when called interactively.

*Compatibility*
+ Dynamic blocks work with Org 9.7.  ([[https://github.com/alphapapa/org-ql/issues/431][#431]].  Thanks to [[https://github.com/jezcope][Jez Cope]] for reporting.)
>>>>>>> c2b44048

** 0.8.6

*Fixes*
+ Bookmarking ~org-ql-view~ buffers when the ~buffers-files~ argument is a symbol (like ~org-agenda-files~).

** 0.8.5

*Fixes*
+ Predicate ~heading~ incorrectly matched strings as regular expressions, sometimes returning incorrect results.  (See [[https://github.com/alphapapa/org-ql/discussions/410][discussion]].  Thanks to [[https://github.com/al3xandru][Alex Popescu]] for reporting.)
+ Predicates ~ancestor~ and ~parent~ did not normalize their sub-queries, sometimes returning incorrect results.  ([[https://github.com/alphapapa/org-ql/issues/365][#365]].  Thanks to [[https://github.com/kofm][Gabriele Mongiano]] for reporting.)

** 0.8.4

*Fixes*

+ Command ~org-ql-find~ goes to the selected entry in the base buffer (rather than potentially an indirect buffer, whose narrowing could leave the selected entry hidden.  The nuances around going to entries in buffers that may be indirect and/or narrowed are surprisingly complicated.  Hopefully this is the last fix).

** 0.8.3

*Fixes*

+ Command ~org-ql-find~ incorrectly moved point.  (See [[https://github.com/alphapapa/org-ql/issues/380#issuecomment-1881913025][#380]].  Thanks to [[https://github.com/oantolin][Omar Antolín Camarena]] for reporting.)

** 0.8.2

*Fixes*

+ Command ~org-ql-find~ incorrectly restored the buffer after jumping when not using indirect buffers.  (See [[https://github.com/alphapapa/org-ql/issues/380#issuecomment-1881913025][#380]].  Thanks to [[https://github.com/bram85][Bram Schoenmakers]] for reporting.)

** 0.8.1

*Fixes*

+ Command ~org-ql-find~ widens the buffer before going to the selected entry.
+ In ~org-ql-view~ buffers, links in headings remain clickable links.  (Fixes [[https://github.com/alphapapa/org-ql/issues/282][#282]].  Thanks to [[https://github.com/jakebox][Jacob Boxerman]] for reporting.)

** 0.8

*Additions*

+ Function ~org-ql-completing-read~, used by command ~org-ql-find~, now specifies the completion category as ~org-heading~, providing compatibility with [[https://github.com/oantolin/embark][Embark]].  (This is a powerful feature, as it means any ~org-ql-find~ result can be acted on from inside the search results with Embark, which provides common actions from Org Agenda and Org speed keys bindings.)  ([[https://github.com/alphapapa/org-ql/issues/299][#299]].  Thanks to [[https://github.com/oantolin][Omar Antolín Camarena]], [[https://github.com/minad][Daniel Mendler]], and [[https://github.com/akirak][Akira Komamura]].)
  - Command ~org-ql-completing-read-export~, bound to ~C-c C-e~ or ~embark-export~ while in an ~org-ql-completing-read~ session, exits and shows an ~org-ql-view~ buffer for the current search.
+ Command ~org-ql-find~ may be called in an ~org-agenda~ or ~org-ql-view~ buffer to search the buffers which contributed to the agenda/view buffer.
+ Command ~org-ql-find-path~, which searches outline paths in the current buffer.
+ Command ~org-ql-open-link~, which finds links in entries matching the given query, and opens the selected one with ~org-open-at-point~.  (This is helpful when a collection of links are kept in Org files: rather than having to first visit the entry containing the desired link, then locate it within the entry, and then open it, the user can simply select the link and open it directly.)
+ Items in ~org-ql-view~ buffers now include the ~org-category~ text property, like Org Agenda buffers, which allows grouping with ~org-super-agenda~'s category-related selectors.  ([[https://github.com/alphapapa/org-ql/issues/363][#363]].  Thanks to [[https://github.com/kofm][Gabriele Mongiano]] for reporting.)

*Fixes*

+ Predicate ~property~ correctly uses the value of ~org-use-property-inheritance~ when not specified.  ([[https://github.com/alphapapa/org-ql/pull/346][#346]], [[https://github.com/alphapapa/org-ql/issues/356][#356]].  Thanks to [[https://github.com/bram85][Bram Schoenmakers]].)

*Compatibility*

+ Emacs 27.1 or later is now required.
+ Org v9.7's ~org-element~ API changes required some adjustments.  ([[https://github.com/alphapapa/org-ql/issues/364][#364]].  Thanks to several users for reporting, and to [[https://github.com/yantar92][Ihor Radchenko]] for his feedback.)

** 0.7.4

*Fixes*
+ Ignore empty quoted strings in plain-string queries ([[https://github.com/alphapapa/org-ql/issues/383][#383]]).

** 0.7.3

*Fixes*
+ Disable ~case-fold-search~ when collecting headings in outline paths.  (Headings that started with a word that is also a to-do keyword but with different capitalization would be matched incorrectly.)
+ Saving of ~org-ql-view~ views.  ([[https://github.com/alphapapa/org-ql/issues/378][#378]].  Thanks to [[https://github.com/Pentaquark1][Pentaquark1]] for reporting.)
+ Command ~org-ql-find~ didn't move point to the selected entry.  ([[https://github.com/alphapapa/org-ql/issues/380][#380]].  Thanks to [[https://github.com/oantolin][Omar Antolín Camarena]] for reporting.)

** 0.7.2

*Fixes*
+ Timestamp predicates are more tolerant of partial input (e.g. preventing errors while the user is typing a query into ~org-ql-find~).
+ Query parser ignores leading whitespace (e.g. preventing errors while the user is typing a query into ~org-ql-find~).
+ Use of ~org-ql-find~ with ~:query-prefix~ argument prevented selection of results.  ([[https://github.com/alphapapa/org-ql/issues/351][#351]].  Thanks to [[https://github.com/danielfleischer][Daniel Fleischer]] for reporting.)
+ Handle narrowed buffers correctly in ~org-ql-find~.
+ Warn about empty headings in ~org-ql-completing-read~ (the Org format allows a heading line to have no text, but it's useless for this purpose, and usually indicates unnoticed corruption).

** 0.7.1

*Fixes*
+ Function ~org-ql-completing-read~ is more compatible with default Emacs completion.  (See [[https://github.com/alphapapa/org-ql/issues/338][#338]].  Thanks to [[https://github.com/arozbiz][arozbiz]] for reporting.)
+ Function ~org-ql-completing-read~ would sometimes stop updating with changes in input.  (See [[https://github.com/alphapapa/org-ql/issues/350][#350]].  Thanks to [[https://github.com/anpandey][Ankit Raj Pandey]] for reporting and fixing, and to [[https://github.com/minad][Daniel Mendler]] for advising.)
+ In ~org-ql-completing-read~, format links for display, and use ~org-entry-get~ internally rather than ~org-get-heading~.

** 0.7

*Added*
+  Command ~org-ql-find~, which jumps to entries selected using Emacs's built-in completion facilities and Org QL queries (like ~helm-org-ql~, but doesn't require Helm.).
+  Command ~org-ql-refile~, which refiles the entry at point to one selected using Org QL completion.
+  Predicate ~rifle~, which matches an entry if each of the given arguments is found in either the entry's contents or its outline path.  This provides very intuitive results, mimicing the behavior of [[https://github.com/alphapapa/org-rifle][=org-rifle=]].  In fact, the results are so useful that it's now the default predicate for plain-string query tokens.  (It is also aliased to ~smart~, since it's so "smart," and not all users have used =org-rifle=.)
+  Option ~org-ql-default-predicate~, applied to plain-string query tokens (before, the ~regexp~ predicate was always used, but now it may be customized).
+  Alias ~c~ for predicate ~category~.
+  Predicate ~property~ now accepts the argument ~:inherit~ to match entries with property inheritance, and when unspecified, the option ~org-use-property-inheritance~ controls whether inheritance is used.
+  Predicate ~blocked~.  (Thanks to [[https://github.com/akirak][Akira Komamura]].)

*Changed*
+  Give more useful error message for invalid queries.
+  Predicate ~src~ now matches case-insensitively.
+  Command ~org-ql-sparse-tree~ accepts both string and sexp queries.  (Thanks to [[https://github.com/akirak][Akira Komamura]].)

*Fixed*
+  Predicate ~link~ matches links whose descriptions contain escaped brackets (changed in Org 9.3).  (Thanks to [[https://github.com/exot][Daniel Borchmann]] for reporting.)
+  Predicate ~src~'s matching of begin/end block lines, normalization of arguments, and handling in non-sexp queries.  (Thanks to [[https://github.com/akirak][Akira Komamura]] for reporting.)
+  Predicate ~src~'s behavior with various arguments.
+  Various compilation warnings.

*Internal*
+  Certain query predicates, when called multiple times in an ~and~ sub-expression, are optimized to a single call.
+  Use ~buffer-chars-modified-tick~ instead of ~buffer-modified-tick~.  (Thanks to [[https://github.com/yantar92][Ihor Radchenko]].)
+  Implemented tests for ~src~ predicate.

*Credits*
+  Thanks to [[https://github.com/chasecaleb][Caleb Chase]] for help with [[https://github.com/alphapapa/org-ql/pull/285][#285]], fixed in [[https://github.com/alphapapa/org-ql/commit/91908186fcca4b5fd2e9d26da5bc0375c2b41acf][9190818]].

** 0.6.3

*Fixed*
+ Non-sexp query parsing with updated version 1.0.1 of the ~peg~ package.  (Fixes [[https://github.com/alphapapa/org-ql/issues/314][#314]], [[https://github.com/alphapapa/org-ql/issues/316][#316]].  Thanks to [[https://github.com/akirak][Akira Komamura]] and [[https://github.com/joonro][Joon Ro]] for reporting.)
+ Require library ~org-duration~ (apparently necessary in newer Org versions).

** 0.6.2

*Fixed*
+  ~link~ predicate when used in an ~or~'ed query.  ([[https://github.com/alphapapa/org-ql/issues/279][#279]].  Thanks to [[https://github.com/telenieko][Marc Fargas]] for reporting.)

** 0.6.1

*Fixed*
+  In dynamic blocks, links to headings with statistics cookies were broken.  (Fixes [[https://github.com/alphapapa/org-ql/issues/248][#248]].  Thanks to [[https://github.com/maikol-solis][Maikol Solis]] and [[https://github.com/yantar92][Ihor Radchenko]].)

*Updated*
+  Compatibility with new macro names in Transient.  ([[https://github.com/alphapapa/org-ql/pull/269][#269]].  Thanks to [[https://github.com/tarsius][Jonas Bernoulli]].)

** 0.6

*Added*
+  Macro =org-ql-defpred=, used to define search predicates.  (See [[file:examples/defpred.org][tutorial]].)
+  Predicate ~effort~.
+  Predicate ~heading-regexp~, which matches regular expressions against heading text (alias: ~h*~).
+  Timestamp-related predicates now accept an optional ~:with-time~ argument, which allows matching timestamps with or without times (i.e. HH:MM).
+  Sorting methods:
     -  ~reverse~
     -  ~closed~  (Thanks to [[https://github.com/yejianye][Ryan Ye]].)
+  Dynamic block column ~closed~.  (Thanks to [[https://github.com/yejianye][Ryan Ye]].)
+  Abbreviate filenames in bookmarks.  (Thanks to [[https://github.com/akirak][Akira Komamura]].)

*Changed*
+  The order in which sorting functions is applied has been reversed.  For example, ~:sort '(todo priority date)~ now does what ~:sort '(date priority todo)~ did in earlier versions.  (This change is made to enable the new ~reverse~ sorting method.)  Users who have customized =org-ql-views= will need to update the stored views' sorting methods to preserve the desired sort order.
+  Helm support (including the command =helm-org-ql=) has been moved to a separate package, =helm-org-ql=.
+  Predicate ~heading~ now matches plain strings instead of regular expressions.
+  Update =dash= dependency, and remove dependency on obsolete =dash-functional=.  (Fixes [[https://github.com/alphapapa/org-ql/issues/179][#179]], [[https://github.com/alphapapa/org-ql/issues/209][#209]].  Thanks to [[https://github.com/landakram][Mark Hudnall]], [[https://github.com/akirak][Akira Komamura]], [[https://github.com/natask][Nathanael kinfe]], [[https://github.com/benthamite][Pablo Stafforini]], [[https://github.com/jmay][Jason May]], and [[https://github.com/basil-conto][Basil L. Contovounesios]].)

*Removed*
+  Obsolete macro ~org-ql~ (obsolete since 0.5, replaced by functions ~org-ql-select~ and ~org-ql-query~).

*Fixed*
+  Timestamp-related predicates called with relative-date arguments did not properly invalidate the query cache.  (Fixes [[https://github.com/alphapapa/org-ql/issues/223][#223]].  Thanks to [[https://github.com/yantar92][Ihor Radchenko]] for reporting.)

*Internal*
+  Predicates are now defined more cleanly with a macro (=org-ql-defpred=) that consolidates functionality related to each predicate.  This will also allow users to more easily define custom predicates.
+  Version 1.0 of library ~peg~ is now required.
+  Improvements to how arguments to timestamp-related predicates are processed.
+  Predicate normalizers are now applied repeatedly until a query is fully normalized.  (Normalizers should be written with this in mind to avoid infinite loops.)

** 0.5.2

*Fixed*
+  Predicate ~link~'s ~:target~ and ~:regexp-p~ arguments.  ([[https://github.com/alphapapa/org-ql/pull/220][#220]].  Thanks to [[https://github.com/akirak][Akira Komamura]].)

** 0.5.1

*Fixed*
+  Custom sorting functions could corrupt the cache, causing items to disappear after refreshing an =org-ql-search= buffer.  ([[https://github.com/alphapapa/org-ql/issues/186][#186]], [[https://github.com/alphapapa/org-ql/issues/187][#187]].  Thanks to [[https://github.com/natask][Nathanael kinfe]].)

** 0.5

*Added*
+  View dispatcher using =transient.el= (like Magit), bound to =v= in search/view buffers.
+  Predicate =link=, which matches descriptions and targets in Org links.
+  Predicate ~tags-regexp~ (alias: ~tags*~), which matches regexps against entry tags (e.g, helpful when a tag might end in "s").
+  Emacs bookmark support: Org QL View buffers can be bookmarked with, e.g. =C-x r m= and shown with, e.g. =C-x r b=.  (This also enables view restoration with [[https://github.com/alphapapa/burly.el][Burly]].)
+  Dynamic block support.
+  Org link support (storing and opening links to Org QL View searches).
+  Mascot.

*Changed*
+  Binding to refresh search/view buffers changed to =r=.

*Internal*
+  When formatting entries for Org QL View buffers, use internal function for retrieving heading tags.  This improves speed by using our cache, and it removes the need for a compatibility alias for Org versions before 9.3.

*Deprecated*
+  Macro =org-ql= is marked obsolete.  It will be removed in v0.7.  Functions =org-ql-select= and =org-ql-query= should be used instead.  (The macro serves only to confuse with regard to quoting arguments.)

*Acknowledgments*
+  [[https://github.com/tpeacock19][tpeacock19]] for extensive help testing new features in this version.

** 0.4.9

*Fixed*
+  Agenda restriction in =org-ql-block=.  (Fixes [[https://github.com/alphapapa/org-ql/issues/84][#84]].  Thanks to [[https://github.com/yantar92][Ihor Radchenko]].)

** 0.4.8

*Fixed*
+  Multiple sorters not preserved when refreshing views.  (Fixes [[https://github.com/alphapapa/org-ql/issues/136][#136]], [[https://github.com/alphapapa/org-ql/pull/137][#137]].  Thanks to [[https://github.com/natrys][Imran Khan]].)

** 0.4.7

*Fixed*
+  Give a useful error if =org-ql-search-directories-files= is called without a directories argument and =org-directory= doesn't exist.  (Fixes [[https://github.com/alphapapa/org-ql/issues/139][#139]].  Thanks to [[https://github.com/matthuszagh][Matt Huszagh]] for reporting.)

** 0.4.6

*Fixed*
+  Compatibility with newer versions of the =peg= library, which removed a macro used by this package.  (Fixes [[https://github.com/alphapapa/org-ql/issues/75][#75]].  Thanks to [[https://github.com/novoid][Karl Voit]] and [[https://github.com/karlicoss][@karlicoss]] for reporting.)

** 0.4.5

*Fixed*
+  Non-case-folding predicates like ~(todo)~ unnecessarily disabled case-folding for other predicates.  ([[https://github.com/alphapapa/org-ql/issues/114][Issue #114]].  Thanks to [[https://github.com/bitclick][@bitclick]] for reporting.)

** 0.4.4

*Fixed*
+  Compatibility with Org Agenda remote editing commands (some of which were broken by 0.4.3).  (Fixes [[https://github.com/alphapapa/org-ql/issues/102][#102]].  Thanks to [[https://github.com/AloisJanicek][Alois Janíček]] for reporting.)

** 0.4.3

*Fixed*
+  When =org-ql-view-refresh= is called, ensure the buffer is an Org QL View buffer.

** 0.4.2

*Fixed*
+  Items' to-do keywords were not shown in views.

** 0.4.1

*Fixed*
+  =level= predicate used with arguments in plain queries.  (Thanks to [[https://github.com/akirak][Akira Komamura]] for reporting.)

** 0.4

/Note:/ The next release, 0.5, may include changes which will require minor updates to written queries (e.g. a few predicates may be renamed).  Users who wish to avoid those changes happening unexpectedly in their configs should avoid upgrading =org-ql= beyond 0.4 automatically, as they will be pushed to the =master= branch when ready.

*Added*
+  *Commands*
     -  ~helm-org-ql-views~, which shows one of ~org-ql-views~ selected with Helm.
     -  ~org-ql-search~ can search files in ~org-directory~; customization options are available in the ~org-ql-search~ group.
     -  ~org-ql-view-refresh~ can be called with a prefix argument to adjust search parameters.
+  *Queries*
     -  Negation of terms in plain queries using ~!~.  For example, ~tags:space !moon~ to exclude entries which contain ~moon~.
     -  Predicates =outline-path= (alias =olp=) and =outline-path-segment= (alias =olps=).
     -  Predicate ~src~, which matches Org Babel source blocks.
     -  Predicates =parent= and =ancestors=.  (Thanks to [[https://github.com/mm--][Josh Moller-Mara]].)
     -  Alias =h= for =heading= predicate.
     -  Alias =r= for =regexp= predicate.  (Thanks to [[https://github.com/tumashu][Feng Shu]].)
+  Info manual.
+  Function ~helm-org-ql-source~, which returns a Helm source that searches given buffers/files with ~helm-org-ql~.  It can be used for custom Helm commands that search certain files.
+  Display a message when views are refreshed.  (Thanks to [[https://github.com/xeijin][xeijin]].)
+  Respect Org Agenda restriction in =org-ql-block=.  (Thanks to [[https://github.com/yantar92][Ihor Radchenko]] for reporting.)
+  Option =org-ql-view-sidebar-sort-views=.
+  Mouseover =help-echo= text for =org-ql-views= default view names.
+  "Dangling tasks" default view in =org-ql-views=.  (Users who have modified =org-ql-views= from the default will not see the new view unless they copy it into their config.)

*Changed*
+  Some default =org-ql-view= views (users who have modified =org-ql-views= from the default will not see the new views unless they copy them into their config):
     -  Rename some views.
     -  "Stuck projects" view (now uses =descendants= instead of =children=, which is more useful.

*Fixed*
+  Inherit file tags when =org-tag-inheritance= is enabled.  (Fixes [[https://github.com/alphapapa/org-ql/issues/55][#55]].  Thanks to [[https://github.com/mskorzhinskiy][Mikhail Skorzhinskiy]].)
+  Call =helm-make-source= directly instead of using =helm-build-sync-source= macro.  (Fixes [[https://github.com/alphapapa/org-ql/issues/60][#60]].  Thanks to [[https://github.com/matthuszagh][Matt Huszagh]] for reporting.)
+  Search/view buffers now always end with a newline, which prevents side-scrolling of the window when calling =end-of-buffer=.
+  Face for done to-do keywords in =org-ql-view= buffers.  (Thanks to [[https://github.com/dsdshcym][Yiming Chen]].)
+  Make view buffers read-only.  (Fixes [[https://github.com/alphapapa/org-ql/issues/72][#72]].  Thanks to [[https://github.com/xeijin][xeijin]].)
+  Sorting with single sorter specified as an atom.  (Thanks to [[https://github.com/legalnonsense][Jeff Filipovits]].)
+  Autoload for =org-ql-block= agenda block.  (Fixes [[https://github.com/alphapapa/org-ql/issues/53][#53]].  Thanks to reports from [[https://github.com/gcantieni][Gus Cantieni]], [[https://github.com/novoid][Karl Voit]], [[https://github.com/rieje][rieje]], and [[https://github.com/jakejx][Jake | Junxuan]].)

*Internal*
+  Added generic node data cache to speed up recursive, tree-based queries.

** 0.3.2

*Fixed*
+  In =org-ql-search=, accept symbol as ~:super-groups~ argument.
+  In the =This week= and =Next week= default =org-ql-views= views, set timestamps for beginning-of-week to 00:00:00 and end-of-week to 23:59:59.
+  Plain quoted-phrases in non-sexp queries.

** 0.3.1

*Fixed*
+  Compatibility with Org 9.2.  Thanks to [[https://github.com/leungbk][Brian Leung]].

** 0.3

*Added*
+  Alternative, non-sexp query syntax for commands =org-ql-search= and =helm-org-ql=.  See [[#non-sexp-query-syntax][documentation]].
+  Command =helm-org-ql=.
+  Command =org-ql-sparse-tree=, like =org-sparse-tree= for =org-ql= queries.  (Thanks to [[https://github.com/akirak][Akira Komamura]].)
+  Command =org-ql-view-sidebar=.
+  Per-buffer, per-heading tag caching, which increases the speed of tags-related queries by 6-7x.
+  More tags-related predicates and aliases:
     -  For inherited tags: =tags-inherited=, =inherited-tags=, =tags-i=, =itags=.
     -  For heading-local tags: =tags-local=, =local-tags=, =tags-l=, =ltags=.
     -  =tags-all=, =tags&=: Matches all given tags using boolean =AND= (rather than boolean =OR=, which the =tags= predicate uses).
+  Variable =org-ql-block-header=, which overrides the default header in =org-ql-block= agenda blocks.
+  Predicate =(path)=.
+  Option =org-ql-views= may now be customized in a guided, structured way with the customization UI (e.g. =M-x customize-option RET org-ql-views RET=, or press =c= in the =org-ql-view-sidebar= buffer).
+  Enable more Org Agenda commands in =org-ql-view= buffers (e.g. setting deadlines and scheduling).  (Fixes [[https://github.com/alphapapa/org-ql/issues/35][#35]].  Thanks to [[https://github.com/mz-pdm][Milan Zamazal]] and [[https://github.com/mskorzhinskiy][Mikhail Skorzhinskii]].)
+  Function =org-ql-select='s =buffers-files= argument can be a function which returns a list of buffers and/or files.

*Changed*
+  Predicate =heading= now accepts multiple regexps, which are matched with boolean =AND=.
+  Predicate =regexp= now matches its regexp arguments with boolean =AND=.
+  Package =org-super-agenda= is now a dependency.  This removes the need for awkward code to handle the case where it's not installed, and makes grouping features always available.  Of course, the global minor mode =org-super-agenda-mode= is not activated by =org-ql=, so no behavior is changed in Org Agenda or =org-ql=; it only means that commands like =org-ql-search= will always provide grouping when called with the appropriate arguments.

*Removed*
+  Macro =org-ql-agenda=.  Instead, use function =org-ql-search=.  See also command =org-ql-view=, etc.

*Fixed*
+  Predicate =heading= now matches only against heading text, i.e. not including tags at the end of the line, to-do keyword, etc.
+  Predicate =todo= now matches case-sensitively, avoiding non-todo-keyword matches (e.g. a heading which begins =Waiting on= will no longer match for a todo keyword =WAITING=).
+  Interactive completion in =org-ql-search=.

*Internal*
+  Refactored code from file =org-ql-agenda.el= into files =org-ql-search.el= and =org-ql-view.el=.  Function and variable names have been changed accordingly.

** 0.2.3

*Fixed*
+  Priority queries could fail to match headings whose to-do keywords had non-alphabetic characters, like =TO-READ=.

** 0.2.2

*Fixed*
+  =(deadline auto)= selector matched entries whose deadlines had a warning period that had not yet been entered (=org-deadline-warning-days= too soon).

** 0.2.1

*Fixed*
+  =(descendants)= selector matched against parent heading instead of only descendants.

** 0.2
:PROPERTIES:
:ID:       67be09f9-e959-4333-9be2-93ad8f458fbe
:END:

*Added*
+  Function ~org-ql-query~, like ~org-ql-select~ but with arguments named more like a SQL query.
+  Bare strings like ~"string"~ can be used in queries, which are converted to ~(regexp "string")~ automatically.
+  Selector ~(regexp)~ accepts multiple regexps to test.
+  Macro ~org-ql~ and functions ~org-ql-query~ and ~org-ql-select~ now also accept a comparator function in their ~:sort~ argument.
+  Function ~org-ql-block~, which works as an Org Agenda series/composite/block command, usable in custom agenda commands defined in variable ~org-agenda-custom-commands~.  (Inspired by [[https://github.com/pestctrl/emacs-config/blob/84c557982a860e86d6f67976a82ea776a7bd2c7a/config-org-new.org#my-own-agenda-renderer][Benson Chu's config]].)
+  Function ~org-ql-agenda--agenda~ optionally takes a list of entries as an argument.
+  Selectors ~ts-a~ and ~ts-i~, aliases for ~ts-active~ and ~ts-inactive~.
+  Selector ~ts~ now accepts a ~:type~ argument.
+  Face =org-ql-agenda-due-date=.
+  Selectors ~(children)~ and ~(descendants)~.
+  Function ~org-ql-search~ and macro ~org-ql-agenda~ accept a ~:title~ argument, which is displayed in the header.
+  Command ~org-ql-search~ offers global ~org-super-agenda-groups~ in completion.
+  Customization group ~org-ql~.
+  Command ~org-ql-view~, which displays views saved to variable ~org-ql-views~, which can be saved from ~org-ql-search~ buffers with command ~org-ql-search-save~, which is bound to =C-x C-s= in view buffers.
+  Variable ~org-ql-view-map~, active in view buffers displayed by ~org-ql-search~, ~org-ql-agenda~, and ~org-ql-view~.
+  =random= sort method.
+  Save position when refreshing search buffers.

*Changed*
+  Function ~org-ql-query~ renamed to ~org-ql-select~.  ~org-ql-query~ now refers to a new function.
+  Macro ~org-ql~ no longer accepts a ~:markers~ argument.  Instead, use argument ~:action element-with-markers~.  See function ~org-ql-select~, which ~org-ql~ calls.
+  Selector ~(todo)~ no longer matches "done" keywords when used without arguments (i.e. the ones in variable ~org-done-keywords~).
+  Overhauled date/time-based predicates.  See documentation for new argument signatures.

*Removed*
+  Selector ~(date)~, replaced by ~(ts)~.

*Fixed*
+  Handle date ranges in date-based selectors.  (Thanks to [[https://github.com/codygman][Cody Goodman]], [[https://github.com/swflint][Samuel W. Flint]], and [[https://github.com/vikasrawal][Vikas Rawal]].)
+  Don't overwrite bindings in =org-agenda-mode-map=.
+  Don't search buffers without headings, and show a message if the user attempts it.
+  Don't search hidden/special buffers.
+  Properly accept arbitrary sort functions in =org-ql-select=, etc.  (Fixes [[https://github.com/alphapapa/org-ql/issues/37][#37]].  Thanks to [[https://github.com/mz-pdm][Milan Zamazal]].)
+  Planning-line-related predicates searched too far into entries.
+  Add autoloads.  (Fixes [[https://github.com/alphapapa/org-ql/pull/36/files#][#36]].  Thanks to [[https://github.com/akirak][Akira Komamura]].)

*Compatibility*
+  Fixes for compatibility with Org 9.2.  (Thanks to [[https://github.com/ataias][Ataias Pereira Reis]] and [[https://github.com/dakra][Daniel Kraus]].)

*Internal*
+  Optimizations for some query selectors, e.g. =regexp= and =todo=.  These can provide a significant improvement for some queries.  See benchmarks in [[file:notes.org][notes.org]].
+  Library [[https://github.com/alphapapa/ts.el][ts]] is now used for parsing and comparing timestamps.

** 0.1

First tagged release.

* Development

Bug reports, feature requests, and suggestions are welcome.  For patches, see below.

** Copyright assignment

While Org QL is currently distributed in MELPA, it's [[https://github.com/alphapapa/org-ql/issues/409][intended]] to merge Org QL into Org mode.  When that happens, it will become a part of Emacs and Org, and therefore cumulative contributions of more than 15 lines of code will require that the author assign copyright of such contributions to the FSF.  Authors who are interested in doing so may contact [[mailto:assign@gnu.org][assign@gnu.org]] to request the appropriate form.

* Notes
:PROPERTIES:
:TOC:      :ignore this
:END:

** Comparison with Org Agenda searches

Of course, queries like these can already be written with Org Agenda searches, but the syntax can be complex.  For example, this query would be difficult to write in a standard Org Agenda search, because it matches against a to-do keyword /and/ a plain-text search.  As described in the [[https://orgmode.org/worg/org-tutorials/advanced-searching.html#combining-metadata-and-full-text-queries][advanced searching tutorial]], it would require using ~org-search-view~ with a query with specific regular expression syntax, like this:

#+BEGIN_EXAMPLE
  +lisp +{^\*+\s-+TO-READ\s-}
#+END_EXAMPLE

But with =org-ql-search=, you would write a query like =lisp todo:TO-READ=, or in Lisp syntax, ~(and "lisp" (todo "TO-READ"))~.

** org-sidebar

This package is used by [[https://github.com/alphapapa/org-sidebar][org-sidebar]], which presents a customizable agenda-like view in a sidebar window.

* License
:PROPERTIES:
:TOC:      :ignore this
:END:

GPLv3

* COMMENT Code                                                     :noexport:
:PROPERTIES:
:TOC:      :ignore this
:END:

# The COMMENT keyword prevents GitHub's renderer from showing this entry.

Code used to update this document.

** Predicates

Generates the predicate subtree.

#+BEGIN_SRC elisp :results silent :exports code
  (defun org-ql--readme-update-predicates ()
    "Update predicate subtree in current document."
    (interactive)
    (org-ql--readme-replace-node '("Usage" "Queries" "Predicates") (org-ql--readme-predicate-list)))

  (defun org-ql--readme-replace-node (outline-path string)
    "Replace contents of node at OUTLINE-PATH with STRING."
    (org-with-wide-buffer
     (-let* ((subtree-marker (org-find-olp outline-path t))
             ((_headline element) (progn
                                    (goto-char subtree-marker)
                                    (org-element-headline-parser (point-max))))
             ((&plist :contents-begin beg :contents-end end) element))
       (goto-char beg)
       (delete-region (point) (1- end))
       (insert string "\n"))))

  (defun org-ql--readme-predicate-list ()
    "Return an Org list string documenting predicates."
    (concat (unpackaged/docstring-to-org
             "Arguments are listed next to predicate names, where applicable.

  Note that, for convenience, standard numeric comparator function symbols (`<', `=', etc.) do not need to be quoted when passed as an argument to these predicates.  The resemblance to infix notation is coincidental.  See examples in documentation.\n\n")
            (s-join "\n" (->> org-ql-predicates
                              (--sort (string< (symbol-name (plist-get it :name))
                                               (symbol-name (plist-get other :name))))
                              (--map (-let* (((&plist :name name :docstring docstring :fn fn :args args) it)
                                             (args (->> args
                                                        (--replace-where (listp it) (car it))
                                                        (--replace-where (eq '&rest it) '&optional))))
                                       (if docstring
                                           (progn
                                             (setq docstring (s-replace "\n" "  " docstring))
                                             (format "+  ~%s%s~ :: %s" name
                                                     (if args
                                                         (format " %s" args)
                                                       "")
                                                     (unpackaged/docstring-to-org docstring)))
                                         (when (s-prefix? "org-ql-" (symbol-name name))
                                           (warn "No docstring for: %s" name))
                                         nil)))
                              -non-nil))))
#+END_SRC

*** TODO Use async

If ~org-ql~ is loaded byte-compiled, the argument lists are not named properly (not sure why, as ~help-function-arglist~ is supposed to handle that).  We could run the function in another Emacs process with ~async~ to avoid this.

* COMMENT Export setup                                             :noexport:
:PROPERTIES:
:TOC:      :ignore this
:END:

# Copied from org-super-agenda's readme, in which much was borrowed from Org's =org-manual.org=.

#+OPTIONS: broken-links:t *:t

** Info export options

#+TEXINFO_DIR_CATEGORY: Emacs
#+TEXINFO_DIR_TITLE: Org QL: (org-ql)
#+TEXINFO_DIR_DESC: Query language, search commands, and saved views for Org files

# NOTE: We could use these, but that causes a pointless error, "org-compile-file: File "..README.info" wasn't produced...", so we just rename the files in the after-save-hook instead.
# #+TEXINFO_FILENAME: org-ql.info
# #+EXPORT_FILE_NAME: org-ql.texi

** File-local variables

# NOTE: Setting org-comment-string buffer-locally is a nasty hack to work around GitHub's org-ruby's HTML rendering, which does not respect noexport tags.  The only way to hide this tree from its output is to use the COMMENT keyword, but that prevents Org from processing the export options declared in it.  So since these file-local variables don't affect org-ruby, wet set org-comment-string to an unused keyword, which prevents Org from deleting this tree from the export buffer, which allows it to find the export options in it.  And since org-export does respect the noexport tag, the tree is excluded from the info page.

# Local Variables:
# before-save-hook: org-make-toc
# after-save-hook: (lambda nil (when (and (require 'ox-texinfo nil t) (org-texinfo-export-to-info)) (delete-file "README.texi") (rename-file "README.info" "org-ql.info" t)))
# org-export-initial-scope: buffer
# org-comment-string: "NOTCOMMENT"
# End:<|MERGE_RESOLUTION|>--- conflicted
+++ resolved
@@ -554,7 +554,6 @@
 
 /Note:/ Breaking changes may be made before version 1.0, but in the event of major changes, attempts at backward compatibility will be made with obsolescence declarations, translation of arguments, etc.  Users who need stability guarantees before 1.0 may choose to use tagged stable releases.
 
-<<<<<<< HEAD
 ** 0.9-pre
 
 Nothing new yet.
@@ -562,7 +561,7 @@
 *** helm-org-ql
 
 Tagged v0.6.2, fixing a compilation warning.
-=======
+
 ** 0.8.7
 
 *Fixes*
@@ -572,7 +571,6 @@
 
 *Compatibility*
 + Dynamic blocks work with Org 9.7.  ([[https://github.com/alphapapa/org-ql/issues/431][#431]].  Thanks to [[https://github.com/jezcope][Jez Cope]] for reporting.)
->>>>>>> c2b44048
 
 ** 0.8.6
 
