#+TITLE: org-ql

# NOTE: Using =BEGIN_HTML= for this causes TeX/info export to fail, but this HTML block works.
# #+HTML: <a href=https://alphapapa.github.io/dont-tread-on-emacs/><img src="images/dont-tread-on-emacs-150.png" align="right"></a>
#+HTML: <img src="images/dog.png" align="right">

# NOTE: To avoid having this in the info manual, we use HTML rather than Org syntax; it still appears with the GitHub renderer.
#+HTML: <a href="https://melpa.org/#/org-ql"><img src="https://melpa.org/packages/org-ql-badge.svg"></a> <a href="https://stable.melpa.org/#/org-ql"><img src="https://stable.melpa.org/packages/org-ql-badge.svg"></a>

This package provides a query language for Org files.  It offers two syntax styles: Lisp-like sexps and search engine-like keywords.

It includes three libraries: The =org-ql= library is flexible and may be used as a backend for other tools.  The libraries =org-ql-search= and =helm-org-ql= provide interactive search commands and saved views.

* Contents
:PROPERTIES:
:TOC:      :include siblings :depth 0 :ignore this :force depth
:END:
:CONTENTS:
- [[#screenshots][Screenshots]]
- [[#installation][Installation]]
- [[#usage][Usage]]
- [[#changelog][Changelog]]
:END:


* Screenshots

[[images/org-ql-search.gif]]

[[images/org-ql-view-dispatch.gif]]

[[images/helm-org-ql.gif]]

[[images/org-ql-view-sidebar.gif]]

* Installation
:PROPERTIES:
:TOC:      ignore-children
:END:

The package may be installed directly from [[https://melpa.org/#/org-ql][MELPA]] or with other tools like [[https://framagit.org/steckerhalter/quelpa][Quelpa]].

After installation, you can use the commands without additional configuration.  /Note: The command =helm-org-ql= only works if the package =helm-org= is installed; Helm is not a dependency of this package, so it's not automatically installed./

To use the functions and macros in your own Elisp code, use libraries =org-ql= and =org-ql-view=.

** Quelpa

Installing with [[https://framagit.org/steckerhalter/quelpa][Quelpa]] is easy:

1.  Install [[https://framagit.org/steckerhalter/quelpa-use-package#installation][quelpa-use-package]] (which can be installed directly from MELPA).
2.  Add this form to your init file:

#+BEGIN_SRC elisp
  (use-package org-ql
    :quelpa (org-ql :fetcher github :repo "alphapapa/org-ql"))
#+END_SRC

* Usage
:PROPERTIES:
:TOC:      :include descendants :depth 1
:END:
:CONTENTS:
- [[#commands][Commands]]
- [[#queries][Queries]]
  - [[#non-sexp-query-syntax][Non-sexp query syntax]]
  - [[#general-predicates][General predicates]]
  - [[#ancestordescendant-predicates][Ancestor/descendant predicates]]
  - [[#datetime-predicates][Date/time predicates]]
- [[#functions--macros][Functions / Macros]]
- [[#dynamic-block][Dynamic block]]
- [[#links][Links]]
- [[#tips][Tips]]
:END:

# These links work on GitHub's Org renderer but not in Org.

Feedback on these APIs is welcome.  Eventually, after being tested and polished, they will be considered stable. 

# TODO: Find a way to get these examples included in the info manual.
Lisp code examples are in [[examples.org]].

** Commands
:PROPERTIES:
:TOC:      ignore-children
:END:

+  *Showing an agenda-like view:*
     -  [[#org-ql-search][org-ql-search]] (command)
     -  [[#org-ql-view][org-ql-view]] (command)
     -  [[#org-ql-view-sidebar][org-ql-view-sidebar]] (command)
     -  [[#org-ql-view-recent-items][org-ql-view-recent-items]] (command)
+  *Showing a tree in a buffer:*
     -  [[#org-ql-sparse-tree][org-ql-sparse-tree]] (command)
+  *Showing results with Helm*:
     -  [[#helm-org-ql][helm-org-ql]] (command)

*** org-ql-search

/Note: This command supports both sexp queries and [[#non-sexp-query-syntax][non-sexp queries]]./

Read ~QUERY~ and search with ~org-ql~.  Interactively, prompt for these variables:

~BUFFERS-FILES~: ~A~ list of buffers and/or files to search.  Interactively, may also be:

+ ~buffer~: search the current buffer 
+ ~all~: search all Org buffers 
+ ~agenda~: search buffers returned by the function ~org-agenda-files~ 
+ A space-separated list of file or buffer names

~GROUPS~: An ~org-super-agenda~ group set.  See variable ~org-super-agenda-groups~.

~NARROW~: When non-nil, don't widen buffers before searching. Interactively, with prefix, leave narrowed.

~SORT~: One or a list of ~org-ql~ sorting functions, like ~date~ or ~priority~.

*Bindings:* Keys bound in results buffer.
+  =r=: Refresh results.  With prefix, prompt to adjust search parameters.
+  =v=: Show =transient= view dispatcher (like Magit's popups).
+  =C-x C-s=: Save query to variable ~org-ql-views~ (accessible with command ~org-ql-view~).

*Note:* The view buffer is currently put in ~org-agenda-mode~, which means that /some/ Org Agenda commands work, such as jumping to entries and changing item priorities (without necessarily updating the view).  This feature is experimental and not guaranteed to work correctly with all commands.  (It works to the extent it does because the appropriate text properties are placed on each item, imitating an Agenda buffer.)

*** helm-org-ql

/Note: This command uses [[#non-sexp-query-syntax][non-sexp queries]]./

This command displays matches with Helm.  *Note:* Helm is not a package dependency, so this command only works if the package =helm-org= is installed.

+  Press =C-x C-s= in the Helm session to save the results to an =org-ql-search= buffer.

*** org-ql-view

Choose and display a view stored in ~org-ql-views~.

*Bindings:* Keys bound in view buffer.
+  =g=, =r=: Refresh results.  With prefix, prompt to adjust search parameters.
+  =v=: Show =transient= view dispatcher (like Magit's popups).
+  =C-x C-s=: Save query to variable ~org-ql-views~ (accessible with command ~org-ql-view~).

*** org-ql-view-sidebar

Show a sidebar window listing views stored in =org-ql-views= for easy access.  In the sidebar, press =RET= or =mouse-1= to show the view at point, and press =c= to customize the view at point.

*** org-ql-view-recent-items

Show items in ~FILES~ from last ~DAYS~ days with timestamps of ~TYPE~.  ~TYPE~ may be ~ts~, ~ts-active~, ~ts-inactive~, ~clocked~, ~closed~, ~deadline~, ~planning~, or ~scheduled~.  =FILES= defaults to those returned by the function =org-agenda-files=.

*** org-ql-sparse-tree

Arguments: ~(query &key keep-previous (buffer (current-buffer)))~

Show a sparse tree for ~QUERY~ in ~BUFFER~ and return number of results.  The tree will show the lines where the query matches, and any other context defined in ~org-show-context-detail~, which see.

~QUERY~ is an ~org-ql~ query sexp (quoted, since this is a function).  ~BUFFER~ defaults to the current buffer.  When ~KEEP-PREVIOUS~ is non-nil (interactively, with prefix), the outline is not reset to the overview state before finding matches, which allows stacking calls to this command.  Runs ~org-occur-hook~ after making the sparse tree.

** Queries
:PROPERTIES:
:TOC:      :include descendants :depth 1
:END:
:CONTENTS:
- [[#non-sexp-query-syntax][Non-sexp query syntax]]
- [[#general-predicates][General predicates]]
- [[#ancestordescendant-predicates][Ancestor/descendant predicates]]
- [[#datetime-predicates][Date/time predicates]]
:END:

An =org-ql= query is a lisp form which may contain arbitrary lisp forms, as well as certain built-in predicates.  It is byte-compiled into a predicate function which is tested with point on each heading in an Org buffer; when it returns non-nil, the heading matches the query.

*Notes:*
+  Bare strings like ~"string"~ are automatically converted to ~(regexp "string")~ predicates.
+  Standard numeric comparator function symbols (~<~, ~<=~, ~>~, ~>=~, ~=~ ) need not be quoted when passed as an argument to predicates which accept them.  The resemblance to infix notation is coincidental.

*** Non-sexp query syntax

The command =org-ql-search= also accepts, and the command =helm-org-ql= only accepts, an alternative, non-sexp query syntax.  The syntax is simple, and a few examples of queries in both syntaxes should suffice.  By default, when multiple predicates are used, they are combined with boolean =and=.

| Sexp syntax                                     | Non-sexp syntax                              |
|-------------------------------------------------+----------------------------------------------|
| ~(todo)~                                          | ~todo:~                                        |
| ~(todo "SOMEDAY")~                                | ~todo:SOMEDAY~                                 |
| ~(todo "SOMEDAY" "WAITING")~                      | ~todo:SOMEDAY,WAITING~                         |
| ~(ts :on today)~                                  | ~ts:on=today~                                  |
| ~(ts-active :from "2017-01-01" :to "2018-01-01")~ | ~ts-active:from=2017-01-01,to=2018-01-01~      |
| ~(clocked :on -1)~                                | ~clocked:on=-1~                                |
| ~(heading "quoted phrase" "word")~                | ~heading:"quoted phrase",word~                 |
| ~(and (tags "book" "books") (priority "A"))~      | ~tags:book,books priority:A~                   |
| ~(src :lang "elisp" :regexps ("defun"))~          | ~src:defun,lang=elisp~ or ~src:lang=elisp,defun~ |
| ~(and (tags "space") (not (regexp "moon")))~      | ~tags:space !moon~                             |
| ~(priority >= B)~                                 | ~priority:A,B~                                 |

Note that the =priority= predicate does not support comparators in the non-sexp syntax, so multiple priorities should be passed instead, as seen in the last example.

*** General predicates

Arguments are listed next to predicate names, where applicable.

+  =category (&optional categories)= :: Return non-nil if current heading is in one or more of ~CATEGORIES~ (a list of strings).
+  =done= :: Return non-nil if entry's ~TODO~ keyword is in ~org-done-keywords~.
+  =habit= :: Return non-nil if entry is a habit.
+  =heading (&rest regexps)= :: Return non-nil if current entry's heading matches all ~REGEXPS~ (regexp strings).
     -  Aliases: =h=.
+  =level (level-or-comparator &optional level)= :: Return non-nil if current heading's outline level matches arguments.  The following forms are accepted: ~(level NUMBER)~: Matches if heading level is ~NUMBER~.  ~(level NUMBER NUMBER)~: Matches if heading level is equal to or between NUMBERs.  ~(level COMPARATOR NUMBER)~: Matches if heading level compares to ~NUMBER~ with ~COMPARATOR~.  ~COMPARATOR~ may be ~<~, ~<=~, ~>~, or ~>=~.
+  =link (&optional description-or-target &key description target regexp-p)= :: Return non-nil if current heading contains a link matching arguments. ~DESCRIPTION-OR-TARGET~ is matched against the link's description and target.  Alternatively, one or both of ~DESCRIPTION~ and ~TARGET~ may be matched separately.  Without arguments, return non-nil if any link is found.
+  =outline-path (&rest strings)= :: Return non-nil if current node's outline path matches all of ~STRINGS~.  Each string may appear as a substring in any part of the node's outline path.  For example, the path =Food/Fruits/Grapes= would match ~(olp "Fruit" "Grape")~.
     -  Aliases: ~olp~.
+  =outline-path-segment (&rest strings)= :: Return non-nil if current node's outline path matches ~STRINGS~.  Matches ~STRINGS~ as a contiguous segment of the outline path.  Each string is compared as a substring.  For example the path ~Food/Fruits/Grapes~ would match ~(olps "Fruit" "Grape")~ but not ~(olps "Food" "Grape")~.
     -  Aliases: ~olps~.
+  =path (&rest regexps)= :: Return non-nil if current heading's buffer's filename path matches any of ~REGEXPS~ (regexp strings).  Without arguments, return non-nil if buffer is file-backed.
+  =priority (&rest args)= :: Return non-nil if current heading has a certain priority.  ~ARGS~ may be either a list of one or more priority letters as strings, or a comparator function symbol followed by a priority letter string.  For example:  ~(priority "A") (priority "A" "B") (priority '>= "B")~ Note that items without a priority cookie never match this predicate (while Org itself considers items without a cookie to have the default priority, which, by default, is equal to priority ~B~).
+  =property (property &optional value)= :: Return non-nil if current entry has ~PROPERTY~ (a string), and optionally ~VALUE~ (a string).  Note that property inheritance is currently /not/ enabled for this predicate.  If you need to test with inheritance, you could use a custom predicate form, like ~(org-entry-get (point) "PROPERTY" 'inherit)~.
+  =regexp (&rest regexps)= :: Return non-nil if current entry matches all of ~REGEXPS~ (regexp strings).  Matches against entire entry, from beginning of its heading to the next heading.
     -  Aliases: =r=.
+  ~src (&key lang regexps)~ :: Return non-nil if current entry contains an Org Babel source block.  If ~LANG~ is non-nil, match blocks of that language.  If ~REGEXPS~ is non-nil, require that block's contents match all regexps.
+  =tags (&optional tags)= :: Return non-nil if current heading has one or more of ~TAGS~ (a list of strings).  Tests both inherited and local tags.
+  =tags-inherited (&optional tags)= :: Return non-nil if current heading's inherited tags include one or more of ~TAGS~ (a list of strings).  If ~TAGS~ is nil, return non-nil if heading has any inherited tags.
     -  Aliases: ~inherited-tags~, ~tags-i~, ~itags~.
+  =tags-local (&optional tags)= :: Return non-nil if current heading's local tags include one or more of ~TAGS~ (a list of strings).  If ~TAGS~ is nil, return non-nil if heading has any local tags.
     -  Aliases: ~local-tags~, ~tags-l~, ~ltags~.
+  =tags-all (tags)= :: Return non-nil if current heading includes all of ~TAGS~.  Tests both inherited and local tags.
     -  Aliases: ~tags&~.
+  =tags-regexp (&rest regexps)= :: Return non-nil if current heading has tags matching one or more of ~REGEXPS~.  Tests both inherited and local tags.
     -  Aliases: ~tags*~.
+  =todo (&optional keywords)= :: Return non-nil if current heading is a ~TODO~ item.  With ~KEYWORDS~, return non-nil if its keyword is one of ~KEYWORDS~ (a list of strings).  When called without arguments, only matches non-done tasks (i.e. does not match keywords in ~org-done-keywords~).

*** Ancestor/descendant predicates

+  =ancestors (&optional query)= :: Return non-nil if current heading has ancestor headings.  If ~QUERY~, return non-nil if an ancestor heading matches it.  This selector may be nested.
+  =children (&optional query)= :: Return non-nil if current heading has direct child headings.  If ~QUERY~, return non-nil if a child heading matches it.  This selector may be nested, e.g. to match grandchild headings.
+  =descendants (&optional query)= :: Return non-nil if current heading has descendant headings.  If ~QUERY~, return non-nil if a descendant heading matches it.  This selector may be nested (if you can grok the nesting!).
+  =parent (&optional query)= :: Return non-nil if current heading has a direct parent heading.  If ~QUERY~, return non-nil if the parent heading matches it.  This selector may be nested, e.g. to match grandparent headings.

*** Date/time predicates

All of these predicates take optional keyword arguments ~:from~, ~:to:~, and ~:on~:

+  If ~:from~, return non-nil if entry has a timestamp on or after ~:from~.
+  If ~:to~, return non-nil if entry has a timestamp on or before ~:to~.
+  If ~:on~, return non-nil if entry has a timestamp on date ~:on~.

Argument values should be either a number of days (positive to look forward, or negative to look backward), a ~ts~ struct, or a string parseable by ~parse-time-string~ (the string may omit the time value).

+  *Predicates*
     -  =ts= :: Return non-nil if current entry has a timestamp in given period.  If no arguments are specified, return non-nil if entry has any timestamp.
     -  =ts-active=, =ts-a= :: Like =ts=, but only matches active timestamps.
     -  =ts-inactive=, =ts-i= :: Like =ts=, but only matches inactive timestamps.

The following predicates, in addition to the keyword arguments, can also take a single argument, a number, which looks backward or forward a number of days.  The number can be negative to invert the direction.

+  *Backward-looking*
     -  =clocked= :: Return non-nil if current entry was clocked in given period.  If no arguments are specified, return non-nil if entry was clocked at any time.  Note: Clock entries are expected to be clocked out.  Currently clocked entries (i.e. with unclosed timestamp ranges) are ignored.
     -  =closed= :: Return non-nil if current entry was closed in given period.  If no arguments are specified, return non-nil if entry was closed at any time.

+  *Forward-looking*
     -  =deadline= :: Return non-nil if current entry has deadline in given period.  If argument is =auto=, return non-nil if entry has deadline within =org-deadline-warning-days=.  If no arguments are specified, return non-nil if entry has any deadline.
     -  =planning= :: Return non-nil if current entry has planning timestamp in given period (i.e. its deadline, scheduled, or closed timestamp).  If no arguments are specified, return non-nil if entry is scheduled at any time.
     -  =scheduled= :: Return non-nil if current entry is scheduled in given period.  If no arguments are specified, return non-nil if entry is scheduled at any time.

** Functions / Macros
:PROPERTIES:
:TOC:      ignore-children
:END:

-  [[#agenda-like-views][Agenda-like views]]
  -  [[#function-org-ql-block][Function: org-ql-block]]
-  [[#listing--acting-on-results][Listing / acting-on results]]
  -  [[#function-org-ql-select][Function: org-ql-select]]
  -  [[#function-org-ql-query][Function: org-ql-query]]
  -  [[#macro-org-ql][Macro: org-ql]]

*** Agenda-like views

**** Function: ~org-ql-block~

For use as a custom agenda block type in ~org-agenda-custom-commands~.  For example, you could define a custom series command like this, which would list all priority A items tagged =Emacs= with to-do keyword =SOMEDAY=, followed by the standard agenda view, in a single buffer:

#+BEGIN_SRC elisp
  (setq org-agenda-custom-commands
        '(("ces" "Custom: Agenda and Emacs SOMEDAY [#A] items"
           ((org-ql-block '(and (todo "SOMEDAY")
                                (tags "Emacs")
                                (priority "A"))
                          ((org-ql-block-header "SOMEDAY :Emacs: High-priority")))
            (agenda)))))
#+END_SRC

Which would be equivalent to a ~tags-todo~ search like this:

#+BEGIN_SRC elisp
  (setq org-agenda-custom-commands
        '(("ces" "Custom: Agenda and Emacs SOMEDAY [#A] items"
           ((tags-todo "PRIORITY=\"A\"+Emacs/!SOMEDAY")
            (agenda)))))
#+END_SRC

However, the ~org-ql-block~ version runs in about 1/5th the time.

The variable =org-ql-block-header= may be bound to a string to use as the block header, otherwise the header is formed automatically.

*** Listing / acting-on results

**** Function: ~org-ql-select~

/Arguments:/ ~(buffers-or-files query &key action narrow sort)~

Return items matching ~QUERY~ in ~BUFFERS-OR-FILES~.

~BUFFERS-OR-FILES~ is a one or a list of files and/or buffers.

~QUERY~ is an ~org-ql~ query sexp (quoted, since this is a function).

~ACTION~ is a function which is called on each matching entry with point at the beginning of its heading.  It may be:

  - ~element~ or nil: Equivalent to ~org-element-headline-parser~.

  - ~element-with-markers~: Equivalent to calling ~org-element-headline-parser~, with markers added using ~org-ql--add-markers~.  Suitable for formatting with ~org-ql-agenda--format-element~, allowing insertion into an Org Agenda-like buffer.

  - A sexp, which will be byte-compiled into a lambda function.

  - A function symbol.

If ~NARROW~ is non-nil, buffers are not widened (the default is to widen and search the entire buffer).

~SORT~ is either nil, in which case items are not sorted; or one or a list of defined ~org-ql~ sorting methods (~date~, ~deadline~, ~scheduled~, ~todo~, ~priority~, or ~random~); or a user-defined comparator function that accepts two items as arguments and returns nil or non-nil.

Examples:

#+BEGIN_SRC elisp
  ;; Return list of to-do headings in inbox file with tags and to-do keywords:
  (org-ql-select "~/org/inbox.org"
    '(todo)
    :action #'org-get-heading)
  ;; => ("TODO Practice leaping tall buildings in a single bound  :personal:" ...)

  ;; Without tags and to-do keywords:
  (org-ql-select "~/org/inbox.org"
    '(todo)
    :action '(org-get-heading t t))
  ;; => ("Practice leaping tall buildings in a single bound" ...)

  ;; Return WAITING heading elements in agenda files:
  (org-ql-select (org-agenda-files)
    '(todo "WAITING")
    :action 'element)
  ;; => ((headline (:raw-value "Visit the moon" ...) ...) ...)

  ;; Since `element' is the default for ACTION, it may be omitted:
  (org-ql-select (org-agenda-files)
    '(todo "WAITING"))
  ;; => ((headline (:raw-value "Visit the moon" ...) ...) ...)
#+END_SRC

**** Function: ~org-ql-query~

/Arguments:/ ~(&key (select 'element-with-markers) from where order-by narrow)~

Like ~org-ql-select~, but arguments are named more like a ~SQL~ query.

+  ~SELECT~ corresponds to the ~org-ql-select~ argument ~ACTION~.
+  ~FROM~ corresponds to the ~org-ql-select~ argument ~BUFFERS-OR-FILES~.
+  ~WHERE~ corresponds to the ~org-ql-select~ argument ~QUERY~.
+  ~ORDER-BY~ corresponds to the ~org-ql-select~ argument ~SORT~, which see.
+  ~NARROW~ corresponds to the ~org-ql-select~ argument ~NARROW~.

Examples:

#+BEGIN_SRC elisp
  ;; Return list of to-do headings in inbox file with tags and to-do keywords:
  (org-ql-query
    :select #'org-get-heading
    :from "~/org/inbox.org"
    :where '(todo))
  ;; => ("TODO Practice leaping tall buildings in a single bound  :personal:" ...)

  ;; Without tags and to-do keywords:
  (org-ql-query
    :select '(org-get-heading t t)
    :from "~/org/inbox.org"
    :where '(todo))
  ;; => ("Practice leaping tall buildings in a single bound" ...)

  ;; Return WAITING heading elements in agenda files:
  (org-ql-query
    :select 'element
    :from (org-agenda-files)
    :where '(todo "WAITING"))
  ;; => ((headline (:raw-value "Visit the moon" ...) ...) ...)

  ;; Since `element' is the default for SELECT, it may be omitted:
  (org-ql-query
    :from (org-agenda-files)
    :where '(todo "WAITING"))
  ;; => ((headline (:raw-value "Visit the moon" ...) ...) ...)
#+END_SRC

**** Macro: ~org-ql~

/Arguments:/ ~(buffers-or-files query &key sort narrow markers action)~

Expands into a call to ~org-ql-select~ with the same arguments.  For convenience, arguments should be unquoted.

** Dynamic block

Org QL provides a dynamic block that lists entries in the current document matching a query.  In the header, these parameters are supported:

+  ~:query~: An Org QL query expression in either sexp or non-sexp form.
+  ~:columns~ A list of columns, including ~heading~, ~todo~, ~property~, ~priority~, ~deadline~, ~scheduled~.
     -  Each column may also be specified as a list with the second element being a header string.  For example, to abbreviate the priority column: ~(priority "P")~.
     -  For certain columns, like =property=, arguments may be passed by specifying the column type itself as a list.  For example, to display a column showing the values of a ~property~ named ~milestone~, with the header being abbreviated to ~M~: ~((property "milestone") "M")~.
+  ~:sort~ One or a list of Org QL sorting methods (see ~org-ql-select~).
+  ~:take~ Optionally take a number of results from the front (a positive number) or the end (a negative number) of the results.
+  ~:ts-format~ Optional format string used to format timestamp-based columns.

The heading column is formatted as a link to the heading (not shown in the following example).

For example, this dynamic block shows the first seven headings that are to-do items with priority A or B, sorted by deadline then priority, with certain columns (including the value of the =agenda-group= property with a custom header) and timestamp format:

# NOTE: These results are edited manually because the Org links don't display well in the Info manual.

#+BEGIN_SRC org
  ,#+BEGIN: org-ql :query "todo: priority:A,B" :columns (todo (priority "P") ((property "agenda-group") "Group") deadline heading) :sort (deadline priority) :take 7 :ts-format "%Y-%m-%d %H:%M"
  | Todo | P | Group | Deadline         | Heading                               |
  |------+---+-------+------------------+---------------------------------------|
  | TODO | A |       | 2017-07-07 00:00 | Take over the world                   |
  | TODO | B |       | 2017-07-10 00:00 | Renew membership in supervillain club |
  | TODO | A | plans | 2017-07-15 00:00 | Take over the universe                |
  | TODO | B |       | 2017-07-21 00:00 | Internet                              |
  | TODO | A | bills | 2017-08-01 00:00 | Spaceship lease                       |
  | TODO | A |       |                  | Skype with president of Antarctica    |
  | TODO | B |       |                  | Take over Mars                        |
  ,#+END:
#+END_SRC

** Links

Org QL View searches may be accessed by opening ~org-ql-search:~ links in an Org file.

In an Org QL View buffer, the command ~org-store-link~ (i.e. ~C-c l~) stores a link to the current search, and it may be inserted into an Org buffer with the command ~org-insert-link~ (~C-c C-l~).  The stored link records all of the view settings, like title, sorting, and grouping.

Simple links may also be written manually in either sexp or non-sexp form, like:

#+BEGIN_SRC org
  [[org-ql-search:todo:NEXT priority:A]]
  [[org-ql-search:(and (todo "NEXT") (priority "A"))]]
#+END_SRC

** Tips

+  Org QL View buffers can be bookmarked with Emacs bookmark commands, e.g. =C-x r m=.  This also integrates with [[https://github.com/alphapapa/org-sidebar][org-sidebar]] and [[https://github.com/alphapapa/burly.el][Burly]].

* Changelog
:PROPERTIES:
:TOC:      ignore-children
:END:

/Note:/ Breaking changes may be made before version 1.0, but in the event of major changes, attempts at backward compatibility will be made with obsolescence declarations, translation of arguments, etc.  Users who need stability guarantees before 1.0 may choose to use tagged stable releases.

<<<<<<< HEAD
** 0.5-pre

*Added*
+  View dispatcher using =transient.el= (like Magit), bound to =v= in search/view buffers.
+  Predicate =link=, which matches descriptions and targets in Org links.
+  Predicate ~tags-regexp~ (alias: ~tags*~), which matches regexps against entry tags (e.g, helpful when a tag might end in "s").
+  Emacs bookmark support: Org QL View buffers can be bookmarked with, e.g. =C-x r m= and shown with, e.g. =C-x r b=.  (This also enables view restoration with [[https://github.com/alphapapa/burly.el][Burly]].)
+  Dynamic block support.
+  Org link support (storing and opening links to Org QL View searches).
+  Mascot.

*Changed*
+  Binding to refresh search/view buffers changed to =r=.

*Internal*
+  When formatting entries for Org QL View buffers, use internal function for retrieving heading tags.  This improves speed by using our cache, and it removes the need for a compatibility alias for Org versions before 9.3.

*Acknowledgments*
+  [[https://github.com/tpeacock19][tpeacock19]] for extensive help testing new features in this version.
=======
** 0.4.7

*Fixed*
+  Give a useful error if =org-ql-search-directories-files= is called without a directories argument and =org-directory= doesn't exist.  (Fixes [[https://github.com/alphapapa/org-ql/issues/139][#139]].  Thanks to [[https://github.com/matthuszagh][Matt Huszagh]] for reporting.)
>>>>>>> 0d12cdb3

** 0.4.6

*Fixed*
+  Compatibility with newer versions of the =peg= library, which removed a macro used by this package.  (Fixes [[https://github.com/alphapapa/org-ql/issues/75][#75]].  Thanks to [[https://github.com/novoid][Karl Voit]] and [[https://github.com/karlicoss][@karlicoss]] for reporting.)

** 0.4.5

*Fixed*
+  Non-case-folding predicates like ~(todo)~ unnecessarily disabled case-folding for other predicates.  ([[https://github.com/alphapapa/org-ql/issues/114][Issue #114]].  Thanks to [[https://github.com/bitclick][@bitclick]] for reporting.)

** 0.4.4

*Fixed*
+  Compatibility with Org Agenda remote editing commands (some of which were broken by 0.4.3).  (Fixes [[https://github.com/alphapapa/org-ql/issues/102][#102]].  Thanks to [[https://github.com/AloisJanicek][Alois Janíček]] for reporting.)

** 0.4.3

*Fixed*
+  When =org-ql-view-refresh= is called, ensure the buffer is an Org QL View buffer.

** 0.4.2

*Fixed*
+  Items' to-do keywords were not shown in views.

** 0.4.1

*Fixed*
+  =level= predicate used with arguments in plain queries.  (Thanks to [[https://github.com/akirak][Akira Komamura]] for reporting.)

** 0.4

/Note:/ The next release, 0.5, may include changes which will require minor updates to written queries (e.g. a few predicates may be renamed).  Users who wish to avoid those changes happening unexpectedly in their configs should avoid upgrading =org-ql= beyond 0.4 automatically, as they will be pushed to the =master= branch when ready.

*Added*
+  *Commands*
     -  ~helm-org-ql-views~, which shows one of ~org-ql-views~ selected with Helm.
     -  ~org-ql-search~ can search files in ~org-directory~; customization options are available in the ~org-ql-search~ group.
     -  ~org-ql-view-refresh~ can be called with a prefix argument to adjust search parameters.
+  *Queries*
     -  Negation of terms in plain queries using ~!~.  For example, ~tags:space !moon~ to exclude entries which contain ~moon~.
     -  Predicates =outline-path= (alias =olp=) and =outline-path-segment= (alias =olps=).
     -  Predicate ~src~, which matches Org Babel source blocks.
     -  Predicates =parent= and =ancestors=.  (Thanks to [[https://github.com/mm--][Josh Moller-Mara]].)
     -  Alias =h= for =heading= predicate.
     -  Alias =r= for =regexp= predicate.  (Thanks to [[https://github.com/tumashu][Feng Shu]].)
+  Info manual.
+  Function ~helm-org-ql-source~, which returns a Helm source that searches given buffers/files with ~helm-org-ql~.  It can be used for custom Helm commands that search certain files.
+  Display a message when views are refreshed.  (Thanks to [[https://github.com/xeijin][xeijin]].)
+  Respect Org Agenda restriction in =org-ql-block=.  (Thanks to [[https://github.com/yantar92][Ihor Radchenko]] for reporting.)
+  Option =org-ql-view-sidebar-sort-views=.
+  Mouseover =help-echo= text for =org-ql-views= default view names.
+  "Dangling tasks" default view in =org-ql-views=.  (Users who have modified =org-ql-views= from the default will not see the new view unless they copy it into their config.)

*Changed*
+  Some default =org-ql-view= views (users who have modified =org-ql-views= from the default will not see the new views unless they copy them into their config):
     -  Rename some views.
     -  "Stuck projects" view (now uses =descendants= instead of =children=, which is more useful.

*Fixed*
+  Inherit file tags when =org-tag-inheritance= is enabled.  (Fixes [[https://github.com/alphapapa/org-ql/issues/55][#55]].  Thanks to [[https://github.com/mskorzhinskiy][Mikhail Skorzhinskiy]].)
+  Call =helm-make-source= directly instead of using =helm-build-sync-source= macro.  (Fixes [[https://github.com/alphapapa/org-ql/issues/60][#60]].  Thanks to [[https://github.com/matthuszagh][Matt Huszagh]] for reporting.)
+  Search/view buffers now always end with a newline, which prevents side-scrolling of the window when calling =end-of-buffer=.
+  Face for done to-do keywords in =org-ql-view= buffers.  (Thanks to [[https://github.com/dsdshcym][Yiming Chen]].)
+  Make view buffers read-only.  (Fixes [[https://github.com/alphapapa/org-ql/issues/72][#72]].  Thanks to [[https://github.com/xeijin][xeijin]].)
+  Sorting with single sorter specified as an atom.  (Thanks to [[https://github.com/legalnonsense][Jeff Filipovits]].)
+  Autoload for =org-ql-block= agenda block.  (Fixes [[https://github.com/alphapapa/org-ql/issues/53][#53]].  Thanks to reports from [[https://github.com/gcantieni][Gus Cantieni]], [[https://github.com/novoid][Karl Voit]], [[https://github.com/rieje][rieje]], and [[https://github.com/jakejx][Jake | Junxuan]].)

*Internal*
+  Added generic node data cache to speed up recursive, tree-based queries.

** 0.3.2

*Fixed*
+  In =org-ql-search=, accept symbol as ~:super-groups~ argument.
+  In the =This week= and =Next week= default =org-ql-views= views, set timestamps for beginning-of-week to 00:00:00 and end-of-week to 23:59:59.
+  Plain quoted-phrases in non-sexp queries.

** 0.3.1

*Fixed*
+  Compatibility with Org 9.2.  Thanks to [[https://github.com/leungbk][Brian Leung]].

** 0.3

*Added*
+  Alternative, non-sexp query syntax for commands =org-ql-search= and =helm-org-ql=.  See [[#non-sexp-query-syntax][documentation]].
+  Command =helm-org-ql=.
+  Command =org-ql-sparse-tree=, like =org-sparse-tree= for =org-ql= queries.  (Thanks to [[https://github.com/akirak][Akira Komamura]].)
+  Command =org-ql-view-sidebar=.
+  Per-buffer, per-heading tag caching, which increases the speed of tags-related queries by 6-7x.
+  More tags-related predicates and aliases:
     -  For inherited tags: =tags-inherited=, =inherited-tags=, =tags-i=, =itags=.
     -  For heading-local tags: =tags-local=, =local-tags=, =tags-l=, =ltags=.
     -  =tags-all=, =tags&=: Matches all given tags using boolean =AND= (rather than boolean =OR=, which the =tags= predicate uses).
+  Variable =org-ql-block-header=, which overrides the default header in =org-ql-block= agenda blocks.
+  Predicate =(path)=.
+  Option =org-ql-views= may now be customized in a guided, structured way with the customization UI (e.g. =M-x customize-option RET org-ql-views RET=, or press =c= in the =org-ql-view-sidebar= buffer).
+  Enable more Org Agenda commands in =org-ql-view= buffers (e.g. setting deadlines and scheduling).  (Fixes [[https://github.com/alphapapa/org-ql/issues/35][#35]].  Thanks to [[https://github.com/mz-pdm][Milan Zamazal]] and [[https://github.com/mskorzhinskiy][Mikhail Skorzhinskii]].)
+  Function =org-ql-select='s =buffers-files= argument can be a function which returns a list of buffers and/or files.

*Changed*
+  Predicate =heading= now accepts multiple regexps, which are matched with boolean =AND=.
+  Predicate =regexp= now matches its regexp arguments with boolean =AND=.
+  Package =org-super-agenda= is now a dependency.  This removes the need for awkward code to handle the case where it's not installed, and makes grouping features always available.  Of course, the global minor mode =org-super-agenda-mode= is not activated by =org-ql=, so no behavior is changed in Org Agenda or =org-ql=; it only means that commands like =org-ql-search= will always provide grouping when called with the appropriate arguments.

*Removed*
+  Macro =org-ql-agenda=.  Instead, use function =org-ql-search=.  See also command =org-ql-view=, etc.

*Fixed*
+  Predicate =heading= now matches only against heading text, i.e. not including tags at the end of the line, to-do keyword, etc.
+  Predicate =todo= now matches case-sensitively, avoiding non-todo-keyword matches (e.g. a heading which begins =Waiting on= will no longer match for a todo keyword =WAITING=).
+  Interactive completion in =org-ql-search=.

*Internal*
+  Refactored code from file =org-ql-agenda.el= into files =org-ql-search.el= and =org-ql-view.el=.  Function and variable names have been changed accordingly.

** 0.2.3

*Fixed*
+  Priority queries could fail to match headings whose to-do keywords had non-alphabetic characters, like =TO-READ=.

** 0.2.2

*Fixed*
+  =(deadline auto)= selector matched entries whose deadlines had a warning period that had not yet been entered (=org-deadline-warning-days= too soon).

** 0.2.1

*Fixed*
+  =(descendants)= selector matched against parent heading instead of only descendants.

** 0.2
:PROPERTIES:
:ID:       67be09f9-e959-4333-9be2-93ad8f458fbe
:END:

*Added*
+  Function ~org-ql-query~, like ~org-ql-select~ but with arguments named more like a SQL query.
+  Bare strings like ~"string"~ can be used in queries, which are converted to ~(regexp "string")~ automatically.
+  Selector ~(regexp)~ accepts multiple regexps to test.
+  Macro ~org-ql~ and functions ~org-ql-query~ and ~org-ql-select~ now also accept a comparator function in their ~:sort~ argument.
+  Function ~org-ql-block~, which works as an Org Agenda series/composite/block command, usable in custom agenda commands defined in variable ~org-agenda-custom-commands~.  (Inspired by [[https://github.com/pestctrl/emacs-config/blob/84c557982a860e86d6f67976a82ea776a7bd2c7a/config-org-new.org#my-own-agenda-renderer][Benson Chu's config]].)
+  Function ~org-ql-agenda--agenda~ optionally takes a list of entries as an argument.
+  Selectors ~ts-a~ and ~ts-i~, aliases for ~ts-active~ and ~ts-inactive~.
+  Selector ~ts~ now accepts a ~:type~ argument.
+  Face =org-ql-agenda-due-date=.
+  Selectors ~(children)~ and ~(descendants)~.
+  Function ~org-ql-search~ and macro ~org-ql-agenda~ accept a ~:title~ argument, which is displayed in the header.
+  Command ~org-ql-search~ offers global ~org-super-agenda-groups~ in completion.
+  Customization group ~org-ql~.
+  Command ~org-ql-view~, which displays views saved to variable ~org-ql-views~, which can be saved from ~org-ql-search~ buffers with command ~org-ql-search-save~, which is bound to =C-x C-s= in view buffers.
+  Variable ~org-ql-view-map~, active in view buffers displayed by ~org-ql-search~, ~org-ql-agenda~, and ~org-ql-view~.
+  =random= sort method.
+  Save position when refreshing search buffers.

*Changed*
+  Function ~org-ql-query~ renamed to ~org-ql-select~.  ~org-ql-query~ now refers to a new function.
+  Macro ~org-ql~ no longer accepts a ~:markers~ argument.  Instead, use argument ~:action element-with-markers~.  See function ~org-ql-select~, which ~org-ql~ calls.
+  Selector ~(todo)~ no longer matches "done" keywords when used without arguments (i.e. the ones in variable ~org-done-keywords~).
+  Overhauled date/time-based predicates.  See documentation for new argument signatures.

*Removed*
+  Selector ~(date)~, replaced by ~(ts)~.

*Fixed*
+  Handle date ranges in date-based selectors.  (Thanks to [[https://github.com/codygman][Cody Goodman]], [[https://github.com/swflint][Samuel W. Flint]], and [[https://github.com/vikasrawal][Vikas Rawal]].)
+  Don't overwrite bindings in =org-agenda-mode-map=.
+  Don't search buffers without headings, and show a message if the user attempts it.
+  Don't search hidden/special buffers.
+  Properly accept arbitrary sort functions in =org-ql-select=, etc.  (Fixes [[https://github.com/alphapapa/org-ql/issues/37][#37]].  Thanks to [[https://github.com/mz-pdm][Milan Zamazal]].)
+  Planning-line-related predicates searched too far into entries.
+  Add autoloads.  (Fixes [[https://github.com/alphapapa/org-ql/pull/36/files#][#36]].  Thanks to [[https://github.com/akirak][Akira Komamura]].)

*Compatibility*
+  Fixes for compatibility with Org 9.2.  (Thanks to [[https://github.com/ataias][Ataias Pereira Reis]] and [[https://github.com/dakra][Daniel Kraus]].)

*Internal*
+  Optimizations for some query selectors, e.g. =regexp= and =todo=.  These can provide a significant improvement for some queries.  See benchmarks in [[file:notes.org][notes.org]].
+  Library [[https://github.com/alphapapa/ts.el][ts]] is now used for parsing and comparing timestamps.

** 0.1

First tagged release.

* Notes
:PROPERTIES:
:TOC:      :ignore this
:END:

** Comparison with Org Agenda searches

Of course, queries like these can already be written with Org Agenda searches, but the syntax can be complex.  For example, this query would be difficult to write in a standard Org Agenda search, because it matches against a to-do keyword /and/ a plain-text search.  As described in the [[https://orgmode.org/worg/org-tutorials/advanced-searching.html#combining-metadata-and-full-text-queries][advanced searching tutorial]], it would require using ~org-search-view~ with a query with specific regular expression syntax, like this:

#+BEGIN_EXAMPLE
  +lisp +{^\*+\s-+TO-READ\s-}
#+END_EXAMPLE

But with =org-ql-search=, you would write a query like =lisp todo:TO-READ=, or in Lisp syntax, ~(and "lisp" (todo "TO-READ"))~.

** org-sidebar

This package is used by [[https://github.com/alphapapa/org-sidebar][org-sidebar]], which presents a customizable agenda-like view in a sidebar window.

* License
:PROPERTIES:
:TOC:      :ignore this
:END:

GPLv3

* COMMENT Code                                                     :noexport:
:PROPERTIES:
:TOC:      :ignore this
:END:

# The COMMENT keyword prevents GitHub's renderer from showing this entry.

Code used to update this document.

** Predicates

Generates the predicate subtree.

#+BEGIN_SRC elisp :results silent :exports code
  (defun org-ql--readme-update-predicates ()
    "Update predicate subtree in current document."
    (interactive)
    (org-ql--readme-replace-node '("Usage" "Queries" "Predicates") (org-ql--readme-predicate-list)))

  (defun org-ql--readme-replace-node (outline-path string)
    "Replace contents of node at OUTLINE-PATH with STRING."
    (org-with-wide-buffer
     (-let* ((subtree-marker (org-find-olp outline-path t))
             ((_headline element) (progn
                                    (goto-char subtree-marker)
                                    (org-element-headline-parser (point-max))))
             ((&plist :contents-begin beg :contents-end end) element))
       (goto-char beg)
       (delete-region (point) (1- end))
       (insert string "\n"))))

  (defun org-ql--readme-predicate-list ()
    "Return an Org list string documenting predicates."
    (concat (unpackaged/docstring-to-org
             "Arguments are listed next to predicate names, where applicable.

  Note that, for convenience, standard numeric comparator function symbols (`<', `=', etc.) do not need to be quoted when passed as an argument to these predicates.  The resemblance to infix notation is coincidental.  See examples in documentation.\n\n")
            (s-join "\n" (->> org-ql-predicates
                              (--sort (string< (symbol-name (plist-get it :name))
                                               (symbol-name (plist-get other :name))))
                              (--map (-let* (((&plist :name name :docstring docstring :fn fn :args args) it)
                                             (args (->> args
                                                        (--replace-where (listp it) (car it))
                                                        (--replace-where (eq '&rest it) '&optional))))
                                       (if docstring
                                           (progn
                                             (setq docstring (s-replace "\n" "  " docstring))
                                             (format "+  ~%s%s~ :: %s" name
                                                     (if args
                                                         (format " %s" args)
                                                       "")
                                                     (unpackaged/docstring-to-org docstring)))
                                         (when (s-prefix? "org-ql-" (symbol-name name))
                                           (warn "No docstring for: %s" name))
                                         nil)))
                              -non-nil))))
#+END_SRC

*** TODO Use async

If ~org-ql~ is loaded byte-compiled, the argument lists are not named properly (not sure why, as ~help-function-arglist~ is supposed to handle that).  We could run the function in another Emacs process with ~async~ to avoid this.

* COMMENT Export setup                                             :noexport:
:PROPERTIES:
:TOC:      :ignore this
:END:

# Copied from org-super-agenda's readme, in which much was borrowed from Org's =org-manual.org=.

#+OPTIONS: broken-links:t *:t

** Info export options

#+TEXINFO_DIR_CATEGORY: Emacs
#+TEXINFO_DIR_TITLE: Org QL: (org-ql)
#+TEXINFO_DIR_DESC: Query language, search commands, and saved views for Org files

# NOTE: We could use these, but that causes a pointless error, "org-compile-file: File "..README.info" wasn't produced...", so we just rename the files in the after-save-hook instead.
# #+TEXINFO_FILENAME: org-ql.info
# #+EXPORT_FILE_NAME: org-ql.texi

** File-local variables

# NOTE: Setting org-comment-string buffer-locally is a nasty hack to work around GitHub's org-ruby's HTML rendering, which does not respect noexport tags.  The only way to hide this tree from its output is to use the COMMENT keyword, but that prevents Org from processing the export options declared in it.  So since these file-local variables don't affect org-ruby, wet set org-comment-string to an unused keyword, which prevents Org from deleting this tree from the export buffer, which allows it to find the export options in it.  And since org-export does respect the noexport tag, the tree is excluded from the info page.

# Local Variables:
# before-save-hook: org-make-toc
# after-save-hook: (lambda nil (when (and (require 'ox-texinfo nil t) (org-texinfo-export-to-info)) (delete-file "README.texi") (rename-file "README.info" "org-ql.info" t)))
# org-export-initial-scope: buffer
# org-comment-string: "NOTCOMMENT"
# End:<|MERGE_RESOLUTION|>--- conflicted
+++ resolved
@@ -455,7 +455,6 @@
 
 /Note:/ Breaking changes may be made before version 1.0, but in the event of major changes, attempts at backward compatibility will be made with obsolescence declarations, translation of arguments, etc.  Users who need stability guarantees before 1.0 may choose to use tagged stable releases.
 
-<<<<<<< HEAD
 ** 0.5-pre
 
 *Added*
@@ -475,12 +474,11 @@
 
 *Acknowledgments*
 +  [[https://github.com/tpeacock19][tpeacock19]] for extensive help testing new features in this version.
-=======
+
 ** 0.4.7
 
 *Fixed*
 +  Give a useful error if =org-ql-search-directories-files= is called without a directories argument and =org-directory= doesn't exist.  (Fixes [[https://github.com/alphapapa/org-ql/issues/139][#139]].  Thanks to [[https://github.com/matthuszagh][Matt Huszagh]] for reporting.)
->>>>>>> 0d12cdb3
 
 ** 0.4.6
 
