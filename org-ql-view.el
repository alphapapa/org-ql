--- conflicted
+++ resolved
@@ -894,19 +894,11 @@
                               (s-join ":" it)
                               (s-wrap it ":")
                               (org-add-props it nil 'face 'org-tag))))
-<<<<<<< HEAD
-           ;;  (category (org-element-property :category element))
-           ;; Org Agenda priorities are subtracted from `org-priority-lowest'
-           ;; and multiplied by 1000, so do the same here. Also assume that <65
-           ;; means the priority is a number and covert to its ASCII equivalent,
-           ;; which is what `org-priority-to-value' implicitly does. See also
-           ;; `org-get-priority' and `org-priority-lowest'.
            (priority (cl-flet ((adjust (p) (if (>= p 65) p (+ p 48))))
                        (-if-let (pri (org-element-property :priority element))
                            (* 1000 (- (adjust org-priority-lowest) pri))
                          (* 1000 (- (adjust org-priority-lowest)
                                     (adjust org-priority-default))))))
-=======
            (category (or (org-element-property :CATEGORY element)
                          (when-let ((marker (or (org-element-property :org-hd-marker element)
                                                 (org-element-property :org-marker element))))
@@ -916,7 +908,6 @@
 			           (file-name-sans-extension
 			            (file-name-nondirectory buffer-file-name))))))
                          ""))
->>>>>>> 8d3c93b8
            (priority-string (-some->> (org-element-property :priority element)
                               (char-to-string)
                               (format "[#%s]")
@@ -932,25 +923,15 @@
       (remove-list-of-text-properties 0 (length string) '(line-prefix) string)
       ;; Add all the necessary properties and faces to the whole string
       (--> string
-<<<<<<< HEAD
-        ;; FIXME: Use proper prefix
-        (concat "  " it)
-        (org-add-props it properties
-          'org-agenda-type 'search
-          'priority priority
-          'todo-state todo-keyword
-          'tags tag-list
-          'org-habit-p habit-property)))))
-=======
            ;; FIXME: Use proper prefix
            (concat "  " it)
            (org-add-props it properties
              'org-agenda-type 'search
+             'priority priority
              'org-category category
              'todo-state todo-keyword
              'tags tag-list
              'org-habit-p habit-property)))))
->>>>>>> 8d3c93b8
 
 (defun org-ql-view--add-faces (element)
   "Return ELEMENT with deadline and scheduled faces added."
