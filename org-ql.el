;;; org-ql.el --- Org Query Language, search command, and agenda-like view  -*- lexical-binding: t; -*-

;; Author: Adam Porter <adam@alphapapa.net>
;; Url: https://github.com/alphapapa/org-ql
<<<<<<< HEAD
;; Version: 0.4-pre
;; Package-Requires: ((emacs "26.1") (dash "2.13") (dash-functional "1.2.0") (f "0.17.2") (org "9.0") (org-super-agenda "1.2-pre") (ov "1.0.6") (peg "0.6") (s "1.12.0") (ts "0.2-pre"))
=======
;; Version: 0.3.2
;; Package-Requires: ((emacs "26.1") (dash "2.13") (dash-functional "1.2.0") (org "9.0") (org-super-agenda "1.2-pre") (ov "1.0.6") (peg "0.6") (s "1.12.0") (ts "0.2-pre"))
>>>>>>> 2274efce
;; Keywords: hypermedia, outlines, Org, agenda

;;; Commentary:

;; `org-ql' is a lispy query language for Org files.  It allows you to
;; find Org entries matching certain criteria and return a list of
;; them or perform actions on them.  Commands are also provided which
;; display a buffer with matching results, similar to an Org Agenda
;; buffer.

;;; License:

;; This program is free software; you can redistribute it and/or modify
;; it under the terms of the GNU General Public License as published by
;; the Free Software Foundation, either version 3 of the License, or
;; (at your option) any later version.

;; This program is distributed in the hope that it will be useful,
;; but WITHOUT ANY WARRANTY; without even the implied warranty of
;; MERCHANTABILITY or FITNESS FOR A PARTICULAR PURPOSE.  See the
;; GNU General Public License for more details.

;; You should have received a copy of the GNU General Public License
;; along with this program.  If not, see <https://www.gnu.org/licenses/>.

;;; Code:

;;;; Requirements

(require 'cl-lib)
(require 'org)
(require 'org-element)
(require 'org-habit)
(require 'seq)
(require 'subr-x)

(require 'dash)
(require 'dash-functional)
(require 'map)
(require 'ts)

;;;; Constants

;; Note the use of the `rx' `blank' keyword, which matches "horizontal" whitespace.

(defconst org-ql-tsr-regexp-inactive
  (concat org-ts-regexp-inactive "\\(--?-?"
	  org-ts-regexp-inactive "\\)?")
  ;; MAYBE: Propose this for org.el.
  "Regular expression matching an inactive timestamp or timestamp range.")

(defconst org-ql-clock-regexp
  (rx bol (0+ blank) "CLOCK:" (group (1+ not-newline)))
  "Regular expression matching Org \"CLOCK:\" lines.
Like `org-clock-line-re', but matches the timestamp range in a
match group.")

(defconst org-ql-planning-regexp
  (rx bol (0+ blank) (or "CLOSED" "DEADLINE" "SCHEDULED") ":" (1+ blank) (group (1+ not-newline)))
  "Regular expression matching Org \"planning\" lines.
That is, \"CLOSED:\", \"DEADLINE:\", or \"SCHEDULED:\".")

(defconst org-ql-tag-line-re
  "^\\*+ \\(?:.*[ \t]\\)?\\(:\\([[:alnum:]_@#%:]+\\):\\)[ \t]*$"
  ;; Copied from `org-tag-line-re' from org.el.
  "Regexp matching tags in a headline.
Tags are stored in match group 1.  Match group 2 stores the tags
without the enclosing colons.")

;;;; Variables

(defvar org-ql--today nil)

(defvar org-ql-use-preamble t
  ;; MAYBE: Naming things is hard.  There must be a better term than "preamble."
  "Use query preambles to speed up searches.
May be disabled for debugging, benchmarks, etc.")

(defvar org-ql-cache (make-hash-table :weakness 'key)
  ;; IIUC, setting weakness to `key' means that, when a buffer is closed,
  ;; its entries will be removed from this table at the next GC.
  "Query cache, keyed by buffer.
Each value is a list of the buffer's modified tick and another
hash table, keyed by arguments passed to
`org-ql--select-cached'.")

(defvar org-ql-tags-cache (make-hash-table :weakness 'key)
  "Per-buffer tags cache.
Keyed by buffer.  Each value is a cons of the buffer's modified
tick, and another hash table keyed on buffer position, whose
values are a list of two lists, inherited tags and local tags, as
strings.")

(defvar org-ql-node-value-cache (make-hash-table :weakness 'key)
  "Per-buffer node cache.
Keyed by buffer.  Each value is a cons of the buffer's modified
tick, and another hash table keyed on buffer position, whose
values are alists in which the key is a function and the value is
the value returned by it at that node.")

(defvar org-ql-predicates
  (list (list :name 'org-back-to-heading :fn (symbol-function 'org-back-to-heading)))
  "Plist of predicates, their corresponding functions, and their docstrings.
This list should not contain any duplicates.")

;;;; Customization

(defgroup org-ql nil
  "Customization for `org-ql'."
  :group 'org
  :link '(url-link "https://github.com/alphapapa/org-ql"))

;;;; Macros

(cl-defmacro org-ql--defpred (name args docstring &rest body)
  "Define an `org-ql' selector predicate named `org-ql--predicate-NAME'.
NAME may be a symbol or a list of symbols: if a list, the first
is used as the name and the rest are aliases.  ARGS is a
`cl-defun'-style argument list.  DOCSTRING is the function's
docstring.  BODY is the body of the predicate.

Predicates will be called with point on the beginning of an Org
heading and should return non-nil if the heading's entry is a
match."
  (declare (debug ([&or symbolp listp] listp stringp def-body))
           (indent defun))
  (let* ((aliases (when (listp name)
                    (cdr name)))
         (name (cl-etypecase name
                 (list (car name))
                 (atom name)))
         (fn-name (intern (concat "org-ql--predicate-" (symbol-name name))))
         (pred-name (intern (symbol-name name))))
    `(progn
       (push (list :name ',pred-name :aliases ',aliases :fn ',fn-name :docstring ,docstring :args ',args) org-ql-predicates)
       (cl-defun ,fn-name ,args ,docstring ,@body))))

;;;###autoload
(cl-defmacro org-ql (buffers-or-files query &key sort narrow action)
  "Expands into a call to `org-ql-select' with the same arguments.
For convenience, arguments should be unquoted."
  (declare (indent defun))
  `(org-ql-select ,buffers-or-files
     ',query
     :action ',action
     :narrow ,narrow
     :sort ',sort))

;;;; Functions

;;;;; Query execution

(define-hash-table-test 'org-ql-hash-test #'equal (lambda (args)
                                                    (sxhash-equal (prin1-to-string args))))

;;;###autoload
(cl-defun org-ql-select (buffers-or-files query &key action narrow sort)
  "Return items matching QUERY in BUFFERS-OR-FILES.

BUFFERS-OR-FILES is a file or buffer, a list of files and/or
buffers, or a function which returns such a list.

QUERY is an `org-ql' query sexp (quoted, since this is a
function).

ACTION is a function which is called on each matching entry with
point at the beginning of its heading.  It may be:

- `element' or nil: Equivalent to `org-element-headline-parser'.

- `element-with-markers': Equivalent to calling
  `org-element-headline-parser', with markers added using
  `org-ql--add-markers'.  Suitable for formatting with
  `org-ql-view--format-element', allowing insertion into an Org
  Agenda-like buffer.

- A sexp, which will be byte-compiled into a lambda function.

- A function symbol.

If NARROW is non-nil, buffers are not widened (the default is to
widen and search the entire buffer).

SORT is either nil, in which case items are not sorted; or one or
a list of defined `org-ql' sorting methods (`date', `deadline',
`scheduled', `todo', `priority', or `random'); or a user-defined
comparator function that accepts two items as arguments and
returns nil or non-nil."
  (declare (indent defun))
  (-let* ((buffers (->> (cl-typecase buffers-or-files
                          (null (list (current-buffer)))
                          (function (funcall buffers-or-files))
                          (list buffers-or-files)
                          (otherwise (list buffers-or-files)))
                        (--map (cl-etypecase it
                                 (buffer it)
                                 (string (or (find-buffer-visiting it)
                                             (when (file-readable-p it)
                                               ;; It feels unintuitive that `find-file-noselect' returns
                                               ;; a buffer if the filename doesn't exist.
                                               (find-file-noselect it))
                                             (user-error "Can't open file: %s" it)))))
                        ;; Ignore special/hidden buffers.
                        (--remove (string-prefix-p " " (buffer-name it)))))
          (query (org-ql--pre-process-query query))
          ((&plist :query :preamble :preamble-case-fold) (org-ql--query-preamble query))
          (predicate (org-ql--query-predicate query))
          (action (pcase action
                    ;; NOTE: These two lambdas are backquoted to prevent "unused lexical
                    ;; variable" warnings from byte-compilation, because they don't use
                    ;; all of the variables from their enclosing scope.
                    ('element-with-markers (byte-compile
                                            `(lambda (&rest _ignore)
                                               (org-ql--add-markers
                                                (org-element-headline-parser (line-end-position))))))
                    ((or 'nil 'element) (byte-compile
                                         `(lambda (&rest _ignore)
                                            (org-element-headline-parser (line-end-position)))))
                    ((pred functionp) action)
                    ((and (pred listp) (guard (or (special-form-p (car action))
                                                  (macrop (car action))
                                                  (functionp (car action)))))
                     (byte-compile
                      `(lambda (&rest _ignore)
                         ,action)))
                    (_ (user-error "Invalid action form: %s" action))))
          (org-ql--today (ts-now))
          (items (->> buffers
                      (--map (with-current-buffer it
                               (unless (derived-mode-p 'org-mode)
                                 (user-error "Not an Org buffer: %s" (buffer-name)))
                               (org-ql--select-cached :query query :preamble preamble :preamble-case-fold preamble-case-fold
                                                      :predicate predicate :action action :narrow narrow)))
                      (-flatten-n 1))))
    ;; Sort items
    (pcase sort
      (`nil items)
      ((or 'date 'deadline 'scheduled 'todo 'priority 'random
           (guard (cl-loop for elem in sort
                           always (memq elem '(date deadline scheduled todo priority random)))))
       ;; Default sorting functions
       (org-ql--sort-by items (-list sort)))
      ;; Sort by user-given comparator.
      ((pred functionp) (sort items sort))
      (_ (user-error "SORT must be either nil, one or a list of the defined sorting methods (see documentation), or a comparison function of two arguments")))))

;;;###autoload
(cl-defun org-ql-query (&key (select 'element-with-markers) from where narrow order-by)
  "Like `org-ql-select', but arguments are named more like a SQL query.

SELECT corresponds to the `org-ql-select' argument ACTION.  It is
the function called on matching headings, the results of which
are returned by this function.  It may be:

- `element' or nil: Equivalent to `org-element-headline-parser'.

- `element-with-markers': Equivalent to
  `org-element-headline-parser', with markers added using
  `org-ql--add-markers'.  Suitable for formatting with
  `org-ql-view--format-element', allowing insertion into an Org
  Agenda-like buffer.

- A sexp, which will be byte-compiled into a lambda function.

- A function symbol.

FROM corresponds to the `org-ql-select' argument BUFFERS-OR-FILES.
It may be one or a list of file paths and/or buffers.

WHERE corresponds to the `org-ql-select' argument QUERY.  It
should be an `org-ql' query sexp.

ORDER-BY corresponds to the `org-ql-select' argument SORT, which
see.

NARROW corresponds to the `org-ql-select' argument NARROW."
  (declare (indent 0))
  (org-ql-select from where
    :action select
    :narrow narrow
    :sort order-by))

(defun org-ql--select-cached (&rest args)
  "Return results for ARGS and current buffer using cache."
  ;; MAYBE: Timeout cached queries.  Probably not necessarily since they will be removed when a
  ;; buffer is closed, or when a query is run after modifying a buffer.
  (-let* (((&plist :query :preamble :action :narrow :preamble-case-fold) args)
          (query-cache-key
           ;; The key must include the preamble, because some queries are replaced by
           ;; the preamble, leaving a nil query, which would make the key ambiguous.
           (list :query query :preamble preamble :action action :preamble-case-fold preamble-case-fold
                 (if narrow
                     ;; Use bounds of narrowed portion of buffer.
                     (cons (point-min) (point-max))
                   nil))))
    (if-let* ((buffer-cache (gethash (current-buffer) org-ql-cache))
              (query-cache (cadr buffer-cache))
              (modified-tick (car buffer-cache))
              (buffer-unmodified-p (eq (buffer-modified-tick) modified-tick))
              (cached-result (gethash query-cache-key query-cache)))
        (pcase cached-result
          ('org-ql-nil nil)
          (_ cached-result))
      (let ((new-result (apply #'org-ql--select args)))
        (cond ((or (not query-cache)
                   (not buffer-unmodified-p))
               (puthash (current-buffer)
                        (list (buffer-modified-tick)
                              (let ((table (make-hash-table :test 'org-ql-hash-test)))
                                (puthash query-cache-key (or new-result 'org-ql-nil) table)
                                table))
                        org-ql-cache))
              (t (puthash query-cache-key (or new-result 'org-ql-nil) query-cache)))
        new-result))))

(cl-defun org-ql--select (&key preamble preamble-case-fold predicate action narrow
                               &allow-other-keys)
  "Return results of mapping function ACTION across entries in current buffer matching function PREDICATE.
If NARROW is non-nil, buffer will not be widened."
  ;; Since the mappings are stored in the variable `org-ql-predicates', macros like `flet'
  ;; can't be used, so we do it manually (this is same as the equivalent `flet' expansion).
  ;; Mappings are stored in the variable because it allows predicates to be defined with a
  ;; macro, which allows documentation to be easily generated for them.

  ;; MAYBE: Lift the `flet'-equivalent out of this function so it isn't done for each buffer.
  (let (orig-fns)
    (--each org-ql-predicates
      ;; Save original function mappings.
      (let ((name (plist-get it :name)))
        (push (list :name name :fn (symbol-function name)) orig-fns)))
    (unwind-protect
        (progn
          (--each org-ql-predicates
            ;; Set predicate functions.
            (fset (plist-get it :name) (plist-get it :fn)))
          ;; Run query.
          (save-excursion
            (save-restriction
              (unless narrow
                (widen))
              (goto-char (point-min))
              (when (org-before-first-heading-p)
                (outline-next-heading))
              (if (not (org-at-heading-p))
                  (progn
                    ;; No headings in buffer: return nil.
                    (unless (string-prefix-p " " (buffer-name))
                      ;; Not a special, hidden buffer: show message, because if a user accidentally
                      ;; searches a buffer without headings, he might be confused.
                      (message "org-ql: No headings in buffer: %s" (current-buffer)))
                    nil)
                ;; Find matching entries.
                (cond (preamble (let ((case-fold-search preamble-case-fold))
                                  (cl-loop while (re-search-forward preamble nil t)
                                           do (outline-back-to-heading 'invisible-ok)
                                           when (funcall predicate)
                                           collect (funcall action)
                                           do (outline-next-heading))))
                      (t (cl-loop when (funcall predicate)
                                  collect (funcall action)
                                  while (outline-next-heading))))))))
      (--each orig-fns
        ;; Restore original function mappings.
        (fset (plist-get it :name) (plist-get it :fn))))))

;;;;; Helpers

(defun org-ql--tags-at (position)
  "Return tags for POSITION in current buffer.
Returns cons (INHERITED-TAGS . LOCAL-TAGS)."
  ;; I'd like to use `-if-let*', but it doesn't leave non-nil variables
  ;; bound in the else clause, so destructured variables that are non-nil,
  ;; like found caches, are not available in the else clause.
  (if-let* ((buffer-cache (gethash (current-buffer) org-ql-tags-cache))
            (modified-tick (car buffer-cache))
            (tags-cache (cdr buffer-cache))
            (buffer-unmodified-p (eq (buffer-modified-tick) modified-tick))
            (cached-result (gethash position tags-cache)))
      ;; Found in cache: return them.
      (pcase cached-result
        ('org-ql-nil nil)
        (_ cached-result))
    ;; Not found in cache: get tags and cache them.
    (let* ((local-tags (or (when (looking-at org-ql-tag-line-re)
                             (split-string (match-string-no-properties 2) ":" t))
                           'org-ql-nil))
           (inherited-tags (or (when org-use-tag-inheritance
                                 (save-excursion
                                   (when (org-up-heading-safe)
                                     (-let* (((inherited local) (org-ql--tags-at (point)))
                                             (tags (when (or inherited local)
                                                     (cond ((and (listp inherited)
                                                                 (listp local))
                                                            (->> (append inherited local)
                                                                 -non-nil -uniq))
                                                           ((listp inherited) inherited)
                                                           ((listp local) local)))))
                                       (cl-typecase org-use-tag-inheritance
                                         (list (setf tags (-intersection tags org-use-tag-inheritance)))
                                         (string (setf tags (--select (string-match org-use-tag-inheritance it)
                                                                      tags))))
                                       (pcase org-tags-exclude-from-inheritance
                                         ('nil tags)
                                         (_ (-difference tags org-tags-exclude-from-inheritance)))))))
                               'org-ql-nil))
           (all-tags (list inherited-tags local-tags)))
      ;; Check caches again, because they may have been set now.
      ;; TODO: Is there a clever way we could avoid doing this, or is it inherently necessary?
      (setf buffer-cache (gethash (current-buffer) org-ql-tags-cache)
            modified-tick (car buffer-cache)
            tags-cache (cdr buffer-cache)
            buffer-unmodified-p (eq (buffer-modified-tick) modified-tick))
      (unless (and buffer-cache buffer-unmodified-p)
        ;; Buffer-local tags cache empty or invalid: make new one.
        (setf tags-cache (make-hash-table))
        (puthash (current-buffer)
                 (cons (buffer-modified-tick) tags-cache)
                 org-ql-tags-cache))
      (puthash position all-tags tags-cache))))

(defun org-ql--outline-path ()
  "Return outline path for heading at point."
  (save-excursion
    (let ((heading (save-match-data
                     (if (looking-at org-complex-heading-regexp)
                         (or (match-string 4) "")
                       ""))))
      (if (org-up-heading-safe)
          ;; MAYBE: It seems wrong to call the cache function from
          ;; inside this function, like a violation of separation of
          ;; concern.  Can this be rewritten to not work that way?
          (append (org-ql--value-at (point) #'org-ql--outline-path)
                  (list heading))
        (list heading)))))

;; TODO: Use --value-at for tags cache.

(defun org-ql--value-at (position fn)
  "Return FN's value at POSITION in current buffer.
Values compared with `equal'."
  ;; I'd like to use `-if-let*', but it doesn't leave non-nil variables
  ;; bound in the else clause, so destructured variables that are non-nil,
  ;; like found caches, are not available in the else clause.
  (if-let* ((buffer-cache (gethash (current-buffer) org-ql-node-value-cache))
            (modified-tick (car buffer-cache))
            (position-cache (cdr buffer-cache))
            (buffer-unmodified-p (eq (buffer-modified-tick) modified-tick))
            (value-cache (gethash position position-cache))
            (cached-value (alist-get fn value-cache nil nil #'equal)))
      ;; Found in cache: return it.
      (pcase cached-value
        ('org-ql-nil nil)
        (_ cached-value))
    ;; Not found in cache: get value and cache it.
    (let ((new-value (or (funcall fn) 'org-ql-nil)))
      ;; Check caches again, because it may have been set now, e.g. by
      ;; recursively going up an outline tree.
      ;; TODO: Is there a clever way we could avoid doing this, or is it inherently necessary?
      (setf buffer-cache (gethash (current-buffer) org-ql-node-value-cache)
            modified-tick (car buffer-cache)
            position-cache (cdr buffer-cache)
            value-cache (when position-cache
                          (gethash position position-cache))
            buffer-unmodified-p (eq (buffer-modified-tick) modified-tick))
      (unless (and buffer-cache buffer-unmodified-p)
        ;; Buffer-local node cache empty or invalid: make new one.
        (setf position-cache (make-hash-table))
        (puthash (current-buffer)
                 (cons (buffer-modified-tick) position-cache)
                 org-ql-node-value-cache))
      (map-put value-cache fn new-value)
      (puthash position value-cache position-cache)
      new-value)))

(defun org-ql--add-markers (element)
  "Return ELEMENT with Org marker text properties added.
ELEMENT should be an Org element like that returned by
`org-element-headline-parser'.  This function should be called
from within ELEMENT's buffer."
  ;; NOTE: `org-agenda-new-marker' works, until it doesn't, because...I don't know.  It sometimes
  ;; raises errors or returns markers that don't point into a buffer.  `copy-marker' always works,
  ;; of course, but maybe it will leave "dangling" markers, which could affect performance over
  ;; time?  I don't know, but for now, it seems that we have to use `copy-marker'.
  (let* ((marker (copy-marker (org-element-property :begin element)))
         (properties (--> (cadr element)
                          (plist-put it :org-marker marker)
                          (plist-put it :org-hd-marker marker))))
    (setf (cadr element) properties)
    element))

;;;;; Query processing

;; Processing, compiling, etc. for queries.

;; This error is used for when compiling a query signals an error,
;; making it easier for the UI to avoid spurious warnings, e.g. for
;; partially typed queries in the Helm commands.
(define-error 'org-ql-invalid-query "Invalid Org QL query" 'user-error)

(defun org-ql--sanity-check-form (form)
  "Signal error if any forms in FORM do not have preconditions met.
Or, when possible, fix the problem."
  (cl-flet ((check (symbol)
                   (cl-case symbol
                     ('done (unless org-done-keywords
                              ;; NOTE: This check needs to be done from within the Org buffer being checked.
                              (error "Variable `org-done-keywords' is nil.  Are you running this from an Org buffer?"))))))
    (cl-loop for elem in form
	     if (consp elem)
	     do (progn
		  (check (car elem))
		  (org-ql--sanity-check-form (cdr elem)))
	     else do (check elem))))

(defun org-ql--pre-process-query (query)
  "Return QUERY having been pre-processed.
Replaces bare strings with (regexp) selectors, and appropriate
`ts'-related selectors."
  ;; This is unsophisticated, but it works.
  ;; TODO: Maybe query pre-processing should be done in one place,
  ;; rather than here and in --query-predicate.
  ;; NOTE: Don't be scared by the `pcase' patterns!  They make this
  ;; all very easy once you grok the backquoting and unquoting.
  (cl-labels ((rec (element)
                   (pcase element
                     (`(or . ,clauses) `(or ,@(mapcar #'rec clauses)))
                     (`(and . ,clauses) `(and ,@(mapcar #'rec clauses)))
                     (`(not . ,clauses) `(not ,@(mapcar #'rec clauses)))
                     (`(when ,condition . ,clauses) `(when ,(rec condition)
                                                       ,@(mapcar #'rec clauses)))
                     (`(unless ,condition . ,clauses) `(unless ,(rec condition)
                                                         ,@(mapcar #'rec clauses)))
                     ;; TODO: Combine (regexp) when appropriate (i.e. inside an OR, not an AND).
                     ((pred stringp) `(regexp ,element))
                     ;; Quote children queries so the user doesn't have to.
                     (`(children ,query) `(children ',query))
                     (`(children) '(children (lambda () t)))
                     (`(descendants ,query) `(descendants ',query))
                     (`(descendants) '(descendants (lambda () t)))
                     ;; Timestamp-based predicates.  I think this is the way that makes the most sense:
                     ;; set the limit to N days in the future, adjusted to 23:59:59 (since Org doesn't
                     ;; support timestamps down to the second, anyway, there should be no need to adjust
                     ;; it forward to 00:00:00 of the next day).  That way, e.g. if it's Monday at 3 PM,
                     ;; and N is 1, rather than showing items up to 3 PM Tuesday, it will show items any
                     ;; time on Tuesday.  If this isn't desired, the user can pass a specific timestamp.
                     (`(,(and pred (or 'clocked 'closed))
                        ,(and num-days (pred numberp)))
                      ;; (clocked) and (closed) implicitly look into the past.
                      (let ((from (->> (ts-now)
                                       (ts-adjust 'day (* -1 num-days))
                                       (ts-apply :hour 0 :minute 0 :second 0))))
                        `(,pred :from ,from)))
                     (`(deadline auto)
                      ;; Use `org-deadline-warning-days' as the :to arg.
                      (let ((to (->> (ts-now)
                                     (ts-adjust 'day org-deadline-warning-days)
                                     (ts-apply :hour 23 :minute 59 :second 59))))
                        `(deadline-warning :to ,to)))
                     (`(,(and pred (or 'deadline 'scheduled 'planning))
                        ,(and num-days (pred numberp)))
                      (let ((to (->> (ts-now)
                                     (ts-adjust 'day num-days)
                                     (ts-apply :hour 23 :minute 59 :second 59))))
                        `(,pred :to ,to)))

                     ;; Outline paths.
                     (`(,(or 'outline-path 'olp) . ,strings)
                      ;; Regexp quote headings.
                      `(outline-path ,@(mapcar #'regexp-quote strings)))
                     (`(,(or 'outline-path-segment 'olps) . ,strings)
                      ;; Regexp quote headings.
                      `(outline-path-segment ,@(mapcar #'regexp-quote strings)))

                     ;; Priorities
                     (`(priority ,(and (or '= '< '> '<= '>=) comparator) ,letter)
                      ;; Quote comparator.
                      `(priority ',comparator ,letter))

                     ;; Properties.
                     (`(property ,property . ,value)
                      ;; Convert keyword property arguments to strings.  Non-sexp
                      ;; queries result in keyword property arguments (because to do
                      ;; otherwise would require ugly special-casing in the parsing).
                      (when (keywordp property)
                        (setf property (substring (symbol-name property) 1)))
                      (cons 'property (cons property value)))

                     ;; Source blocks.
                     (`(src . ,args)
                      ;; Rewrite to use keyword args.
                      (-let (regexps lang keyword-index)
                        (cond ((plist-get args :lang)
                               ;; Lang given first, or only lang given.
                               (setf lang (plist-get args :lang)
                                     regexps (seq-difference args (list :lang lang))))
                              ((setf keyword-index (-find-index #'keywordp args))
                               ;; Regexps and lang given.
                               (setf lang (plist-get (cl-subseq args keyword-index) :lang)
                                     regexps (cl-subseq args 0 keyword-index)))
                              (t ;; Only regexps given.
                               (setf regexps args)))
                        (when regexps
                          ;; This feels awkward and wrong, but we have to quote lists
                          ;; and avoid quoting nil.  There must be a better way.
                          (setf regexps `(',regexps)))
                        `(src :lang ,lang :regexps ,@regexps)))

                     ;; Tags.
                     (`(,(or 'tags-all 'tags&) . ,tags) `(and ,@(--map `(tags ,it) tags)))
                     ;; MAYBE: -all versions for inherited and local.
                     ;; Inherited and local predicate aliases.
                     (`(,(or 'tags-i 'itags 'inherited-tags) . ,tags) `(tags-inherited ,@tags))
                     (`(,(or 'tags-l 'ltags 'local-tags) . ,tags) `(tags-local ,@tags))

                     ;; Timestamps
                     (`(,(or 'ts-active 'ts-a) . ,rest) `(ts :type active ,@rest))
                     (`(,(or 'ts-inactive 'ts-i) . ,rest) `(ts :type inactive ,@rest))
                     ;; Any other form: passed through unchanged.
                     (_ element))))
    (rec query)))

(defun org-ql--query-preamble (query)
  "Return plist (QUERY PREAMBLE PREAMBLE-CASE-FOLD) for QUERY.
When QUERY has a clause with a corresponding preamble, and it's
appropriate to use one (i.e. the clause is not in an `or'),
replace the clause with a preamble."
  (pcase org-ql-use-preamble
    ('nil (list :query query :preamble nil))
    (_ (let ((preamble-case-fold t)
             org-ql-preamble)
         (cl-labels ((rec (element)
                          (or (when org-ql-preamble
                                ;; Only one preamble is allowed
                                element)
                              (pcase element
                                (`(or _) element)
                                (`(clocked . ,_)
                                 (setq org-ql-preamble org-ql-clock-regexp)
                                 element)
                                (`(closed . ,_)
                                 (setq org-ql-preamble org-closed-time-regexp)
                                 ;; Return element, because the predicate still needs testing.
                                 element)
                                (`(deadline . ,_)
                                 (setq org-ql-preamble org-deadline-time-regexp)
                                 ;; Return element, because the predicate still needs testing.
                                 element)
                                (`(regexp . ,regexps)
                                 ;; Search for first regexp, then confirm with predicate.
                                 (setq org-ql-preamble (car regexps))
                                 element)
                                (`(todo . ,(and todo-keywords (guard todo-keywords)))
                                 (setf org-ql-preamble
                                       (rx-to-string `(seq bol (1+ "*") (1+ space) (or ,@todo-keywords) (or " " eol))
                                                     t)
                                       preamble-case-fold nil)
                                 ;; Return nil, don't test the predicate.
                                 nil)
                                (`(habit)
                                 ;; TODO: Move regexp to const.
                                 (setq org-ql-preamble (rx-to-string `(seq bol (0+ space) ":STYLE:" (1+ space)
                                                                           "habit" (0+ space) eol)))
                                 nil)

                                ;; Heading text.
                                ;; MAYBE: Adjust regexp to avoid matching in tag list.
                                (`(heading ,regexp)
                                 ;; Only one regexp: match with preamble, then let predicate confirm (because
                                 ;; the match could be in e.g. the tags rather than the heading text).
                                 (setq org-ql-preamble (rx-to-string `(seq bol (1+ "*") (1+ blank) (0+ nonl)
                                                                           ,regexp)
                                                                     'no-group))
                                 element)
                                (`(heading . ,regexps)
                                 ;; Multiple regexps: use preamble to match against first
                                 ;; regexp, then let the predicate match the rest.
                                 (setq org-ql-preamble (rx-to-string `(seq bol (1+ "*") (1+ blank) (0+ nonl)
                                                                           ,(car regexps))
                                                                     'no-group))
                                 element)

                                ;; Heading levels.
                                (`(level ,comparator-or-num ,num)
                                 (let ((repeat (pcase comparator-or-num
                                                 ('< `(repeat 1 ,(1- num) "*"))
                                                 ('<= `(repeat 1 ,num "*"))
                                                 ('> `(>= ,(1+ num) "*"))
                                                 ('>= `(>= ,num "*"))
                                                 ((pred integerp) `(repeat ,comparator-or-num ,num "*")))))
                                   (setq org-ql-preamble (rx-to-string `(seq bol ,repeat " ") t))
                                   ;; Return nil, because we don't need to test the predicate.
                                   nil))
                                (`(level ,num)
                                 (setq org-ql-preamble (rx-to-string `(seq bol (repeat ,num "*") " ") t))
                                 nil)

                                ;; Planning lines.
                                (`(planning . ,_)
                                 (setq org-ql-preamble org-ql-planning-regexp)
                                 ;; Return element, because the predicate still needs testing.
                                 element)

                                ;; Priorities.
                                ;; NOTE: This only accepts A, B, or C.  I haven't seen
                                ;; other priorities in the wild, so this will do for now.
                                (`(priority)
                                 ;; Any priority cookie.
                                 (setq org-ql-preamble (rx-to-string `(seq bol (1+ "*") (1+ blank) (0+ nonl) "[#" (in "ABC") "]") t))
                                 nil)
                                (`(priority ,(and (or ''= ''< ''> ''<= ''>=) comparator) ,letter)
                                 ;; Comparator and priority letter.
                                 ;; NOTE: The double-quoted comparators.  See below.
                                 (let* ((priority-letters '("A" "B" "C"))
                                        (index (-elem-index letter priority-letters))
                                        ;; NOTE: Higher priority == lower number.
                                        ;; NOTE: Because we need to support both preamble-based queries and
                                        ;; regular predicate ones, we work around an idiosyncrasy of query
                                        ;; pre-processing by accepting both quoted and double-quoted comparator
                                        ;; function symbols.  Not the most elegant solution, but it works.
                                        (priorities (s-join "" (pcase comparator
                                                                 ((or '= ''=) (list letter))
                                                                 ((or '> ''>) (cl-subseq priority-letters 0 index))
                                                                 ((or '>= ''>=) (cl-subseq priority-letters 0 (1+ index)))
                                                                 ((or '< ''<) (cl-subseq priority-letters (1+ index)))
                                                                 ((or '<= ''<=) (cl-subseq priority-letters index))))))
                                   (setq org-ql-preamble (rx-to-string `(seq bol (1+ "*") (1+ blank) (optional (1+ upper) (1+ blank))
                                                                             "[#" (in ,priorities) "]") t))
                                   nil))
                                (`(priority . ,letters)
                                 ;; One or more priorities.
                                 ;; MAYBE: Disable case-folding.
                                 (setq org-ql-preamble (rx-to-string `(seq bol (1+ "*") (1+ blank)
                                                                           (optional (1+ upper) (1+ blank))
                                                                           "[#" (or ,@letters) "]") t))
                                 nil)

                                ;; Properties.
                                ;; MAYBE: Should case folding be disabled for properties?  What about values?
                                (`(property ,property ,value)
                                 ;; We do NOT return nil, because the predicate still needs to be tested,
                                 ;; because the regexp could match a string not inside a property drawer.
                                 (setq org-ql-preamble (rx-to-string `(seq bol (0+ space) ":" ,property ":"
                                                                           (1+ space) ,value (0+ space) eol)))
                                 element)
                                (`(property ,property)
                                 ;; We do NOT return nil, because the predicate still needs to be tested,
                                 ;; because the regexp could match a string not inside a property drawer.
                                 ;; NOTE: The preamble only matches if there appears to be a value.
                                 ;; A line like ":ID: " without any other text does not match.
                                 (setq org-ql-preamble (rx-to-string `(seq bol (0+ space) ":" ,property ":" (1+ space)
                                                                           (minimal-match (1+ not-newline)) eol)))
                                 element)
                                ;; MAYBE: Support (property) without args.
                                ;; (`(property)
                                ;;  ;; We do NOT return nil, because the predicate still needs to be tested,
                                ;;  ;; because the regexp could match a string not inside a property drawer.
                                ;;  ;; NOTE: The preamble only matches if there appears to be a value.
                                ;;  ;; A line like ":ID: " without any other text does not match.
                                ;;  (setq org-ql-preamble (rx-to-string `(seq bol (0+ space) ":" (1+ (not (or space ":"))) ":"
                                ;;                                            (1+ space) (minimal-match (1+ not-newline)) eol)))
                                ;;  element)

                                ;; Src blocks.
                                (`(src . ,args)
                                 (setq org-ql-preamble (org-ql--format-src-block-regexp (plist-get args :lang)))
                                 ;; Always check contents with predicate.
                                 element)

                                (`(scheduled . ,_)
                                 (setq org-ql-preamble org-scheduled-time-regexp)
                                 ;; Return element, because the predicate still needs testing.
                                 element)
                                (`((or 'tags-local 'local-tags 'tags-l 'ltags) . ,tags)
                                 ;; When searching for local, non-inherited tags, we can
                                 ;; search directly to headings containing one of the tags.
                                 (setq org-ql-preamble (rx-to-string `(seq bol (1+ "*") (1+ space) (1+ not-newline)
                                                                           ":" (or ,@tags) ":")
                                                                     t))
                                 ;; Return nil, because we don't need to test the predicate.
                                 nil)
                                (`(ts . ,rest)
                                 (setq org-ql-preamble (pcase (plist-get rest :type)
                                                         ((or 'nil 'both) org-tsr-regexp-both)
                                                         ('active org-tsr-regexp)
                                                         ('inactive org-ql-tsr-regexp-inactive)))
                                 ;; Predicate needs testing only when args are present.
                                 (-let (((&keys :from :to :on) rest))
                                   (when (or from to on)
                                     element)))
                                (`(and . ,rest)
                                 (let ((clauses (mapcar #'rec rest)))
                                   `(and ,@(-non-nil clauses))))
                                (_ element)))))
           (setq query (pcase (mapcar #'rec (list query))
                         ((or `(nil)
                              `((nil))
                              `((and))
                              `((or)))
                          t)
                         (query (-flatten-n 1 query))))
           (list :query query :preamble org-ql-preamble :preamble-case-fold preamble-case-fold))))))

(defun org-ql--format-src-block-regexp (&optional lang)
  "Return regexp equivalent to `org-babel-src-block-regexp' with LANG filled in."
  ;; I couldn't find a way to match block contents without the regexp
  ;; also matching past the end of the block and into later blocks.  Even
  ;; using `minimal-match' in several different combinations didn't work.
  ;; So matching contents will have to be done with the predicate.
  (rx-to-string `(seq bol (group (zero-or-more (any "	 ")))
                      "#+begin_src"
                      (one-or-more (any "	 "))
                      ,(or lang `(1+ (not (any "	\n\f
 "))))
                      (zero-or-more (any "	 "))
                      (group (or (seq (zero-or-more (not (any "\n\":")))
                                      "\""
                                      (zero-or-more (not (any "\n\"*")))
                                      "\""
                                      (zero-or-more (not (any "\n\":"))))
                                 (zero-or-more (not (any "\n\":")))))
                      (group (zero-or-more (not (any "\n")))) "\n"
                      (63 (group (*\? (not (any " "))) "\n"))
                      (zero-or-more (any "	 "))
                      "#+end_src")
                t))

(defmacro org-ql--from-to-on ()
  "For internal use.
Expands into a form that processes arguments to timestamp-related
predicates."
  ;; Several attempts to use `cl-macrolet' and `cl-symbol-macrolet' failed, so I
  ;; resorted to this top-level macro.  It will do for now.
  `(progn
     (when on
       (setq from on
             to on))
     (when from
       (setq from (pcase from
                    ((or 'today "today") (->> (ts-now)
                                              (ts-apply :hour 0 :minute 0 :second 0)))
                    ((pred numberp) (->> (ts-now)
                                         (ts-adjust 'day from)
                                         (ts-apply :hour 0 :minute 0 :second 0)))
                    ((and (pred stringp)
                          (guard (ignore-errors (cl-parse-integer from))))
                     ;; The `pcase' `let' pattern doesn't bind values in the
                     ;; body forms, so we have to parse the integer again.
                     (->> (ts-now)
                          (ts-adjust 'day (cl-parse-integer from))
                          (ts-apply :hour 0 :minute 0 :second 0)))
                    ((pred stringp) (ts-parse-fill 'begin from))
                    ((pred ts-p) from))))
     (when to
       (setq to (pcase to
                  ((or 'today "today") (->> (ts-now)
                                            (ts-apply :hour 23 :minute 59 :second 59)))
                  ((pred numberp) (->> (ts-now)
                                       (ts-adjust 'day to)
                                       (ts-apply :hour 23 :minute 59 :second 59)))
                  ((and (pred stringp)
                        (guard (ignore-errors (cl-parse-integer to))))
                   ;; The `pcase' `let' pattern doesn't bind values in the
                   ;; body forms, so we have to parse the integer again.
                   (->> (ts-now)
                        (ts-adjust 'day (cl-parse-integer to))
                        (ts-apply :hour 23 :minute 59 :second 59)))
                  ((pred stringp) (ts-parse-fill 'end to))
                  ((pred ts-p) to))))))

(defun org-ql--byte-compile-warning (_string _pos _fill level)
  "Signal an `org-ql-invalid-query' error.
Arguments STRING, POS, FILL, and LEVEL are according to
`byte-compile-log-warning-function'."
  ;; Used as the `byte-compile-log-warning-function' in `org-ql--query-preamble'.
  (signal 'org-ql-invalid-query level))

(defun org-ql--query-predicate (query)
  "Return predicate function for QUERY."
  ;; Use custom log function to prevent warnings for e.g. partially typed queries.
  (let ((byte-compile-log-warning-function #'org-ql--byte-compile-warning))
    (byte-compile
     `(lambda ()
        (cl-macrolet ((clocked (&key from to on)
                               (org-ql--from-to-on)
                               `(org-ql--predicate-clocked :from ,from :to ,to))
                      (closed (&key from to on)
                              (org-ql--from-to-on)
                              `(org-ql--predicate-closed :from ,from :to ,to))
                      (deadline (&key from to on)
                                (org-ql--from-to-on)
                                `(org-ql--predicate-deadline :from ,from :to ,to))
                      (planning (&key from to on)
                                (org-ql--from-to-on)
                                `(org-ql--predicate-planning :from ,from :to ,to))
                      (scheduled (&key from to on)
                                 (org-ql--from-to-on)
                                 `(org-ql--predicate-scheduled :from ,from :to ,to))
                      (ts (&key from to on (type 'both))
                          (org-ql--from-to-on)
                          `(org-ql--predicate-ts :from ,from :to ,to
                                                 :regexp ,(pcase type
                                                            ('both org-tsr-regexp-both)
                                                            ('active org-tsr-regexp)
                                                            ('inactive org-ql-tsr-regexp-inactive)))))
          ,query)))))

;;;;; Predicates

(org-ql--defpred children (query)
  "Return non-nil if current entry has children matching QUERY."
  (save-excursion
    (save-restriction
      (org-narrow-to-subtree)
      (when (org-goto-first-child)
        ;; Lisp makes this easy and elegant: all we do is modify the query,
        ;; nesting it inside an (and), and it doesn't descend into grandchildren.
        (let* ((level (org-current-level))
               (query (cl-typecase query
                        (byte-code-function `(and (level ,level)
                                                  (funcall ,query)))
                        (t `(and (level ,level)
                                 ,query)))))
          (catch 'found
            (org-ql-select (current-buffer)
              query
              :narrow t
              :action (lambda ()
                        (throw 'found t)))))))))

(org-ql--defpred descendants (query)
  "Return non-nil if current entry has descendants matching QUERY."
  (save-excursion
    (save-restriction
      (org-narrow-to-subtree)
      (when (org-goto-first-child)
        (narrow-to-region (point) (point-max))
        (catch 'found
          (org-ql-select (current-buffer)
            query
            :narrow t
            :action (lambda ()
                      (throw 'found t))))))))

(org-ql--defpred category (&rest categories)
  "Return non-nil if current heading is in one or more of CATEGORIES (a list of strings)."
  (when-let ((category (org-get-category (point))))
    (cl-typecase categories
      (null t)
      (otherwise (member category categories)))))

(org-ql--defpred path (&rest regexps)
  "Return non-nil if current heading's buffer's filename path matches any of REGEXPS (regexp strings).
Without arguments, return non-nil if buffer is file-backed."
  (when (buffer-file-name)
    (cl-typecase regexps
      (null t)
      (list (cl-loop for regexp in regexps
                     thereis (string-match regexp (buffer-file-name)))))))

(org-ql--defpred todo (&rest keywords)
  "Return non-nil if current heading is a TODO item.
With KEYWORDS, return non-nil if its keyword is one of KEYWORDS (a list of strings)."
  (when-let ((state (org-get-todo-state)))
    (cl-typecase keywords
      (null (not (member state org-done-keywords)))
      (list (member state keywords))
      (symbol (member state (symbol-value keywords)))
      (otherwise (user-error "Invalid todo keywords: %s" keywords)))))

(org-ql--defpred done ()
  "Return non-nil if entry's TODO keyword is in `org-done-keywords'."
  ;; NOTE: This was a defsubst before being defined with the macro.  Might be good to make it a defsubst again.
  (or (apply #'org-ql--predicate-todo org-done-keywords)))

(org-ql--defpred (tags tags-all tags&) (&rest tags)
  ;; NOTE: tags-all and tags& are "virtual" predicates that are handled by query pre-processing.
  "Return non-nil if current heading has one or more of TAGS (a list of strings).
Tests both inherited and local tags."
  (cl-macrolet ((tags-p (tags)
                        `(and ,tags
                              (not (eq 'org-ql-nil ,tags)))))
    (-let* (((inherited local) (org-ql--tags-at (point))))
      (cl-typecase tags
        (null (or (tags-p inherited)
                  (tags-p local)))
        (otherwise (or (when (tags-p inherited)
                         (seq-intersection tags inherited))
                       (when (tags-p local)
                         (seq-intersection tags local))))))))

;; MAYBE: Preambles for outline-path predicates.  Not sure if possible without complicated logic.

(org-ql--defpred (outline-path olp) (&rest regexps)
  "Return non-nil if current node's outline path matches all of REGEXPS.
Each string is compared as a regexp to each element of the node's
outline path with `string-match'.  For example, if an entry's
outline path were \"Food/Fruits/Grapes\", it would match any of
the following queries:

  (olp \"Food\")
  (olp \"Fruits\")
  (olp \"Food\" \"Fruits\")
  (olp \"Fruits\" \"Grapes\")
  (olp \"Food\" \"Grapes\")"
  (let ((entry-olp (org-ql--value-at (point) #'org-ql--outline-path)))
    (cl-loop for h in regexps
             always (cl-member h entry-olp :test #'string-match))))

(org-ql--defpred (outline-path-segment olps) (&rest regexps)
  "Return non-nil if current node's outline path matches segment REGEXPS.
Matches REGEXPS as a contiguous segment of the outline path.
Each regexp is compared to each element of the node's outline
path with `string-match'.  For example, if an entry's outline
path were \"Food/Fruits/Grapes\", it would match any of the
following queries:

  (olp \"Food\")
  (olp \"Fruit\")
  (olp \"Food\" \"Fruit\")
  (olp \"Fruit\" \"Grape\")

But it would not match the following, because they do not match a
contiguous segment of the outline path:

  (olp \"Food\" \"Grape\")"
  ;; MAYBE: Allow anchored matching.
  (org-ql--infix-p regexps (org-ql--value-at (point) #'org-ql--outline-path)))

(org-ql--defpred (tags-inherited tags-i itags) (&rest tags)
  "Return non-nil if current heading's inherited tags include one or more of TAGS (a list of strings).
If TAGS is nil, return non-nil if heading has any inherited tags."
  (cl-macrolet ((tags-p (tags)
                        `(and ,tags
                              (not (eq 'org-ql-nil ,tags)))))
    (-let* (((inherited _) (org-ql--tags-at (point))))
      (cl-typecase tags
        (null (tags-p inherited))
        (otherwise (when (tags-p inherited)
                     (seq-intersection tags inherited)))))))

(org-ql--defpred (tags-local tags-l ltags) (&rest tags)
  "Return non-nil if current heading's local tags include one or more of TAGS (a list of strings).
If TAGS is nil, return non-nil if heading has any local tags."
  (cl-macrolet ((tags-p (tags)
                        `(and ,tags
                              (not (eq 'org-ql-nil ,tags)))))
    (-let* (((_ local) (org-ql--tags-at (point))))
      (cl-typecase tags
        (null (tags-p local))
        (otherwise (when (tags-p local)
                     (seq-intersection tags local)))))))

(org-ql--defpred level (level-or-comparator &optional level)
  "Return non-nil if current heading's outline level matches arguments.
The following forms are accepted:

  (level NUMBER): Matches if heading level is NUMBER.
  (level NUMBER NUMBER): Matches if heading level is equal to or between NUMBERs.
  (level COMPARATOR NUMBER): Matches if heading level compares to NUMBER with COMPARATOR.

COMPARATOR may be `<', `<=', `>', or `>='."
  ;; NOTE: It might be necessary to take into account `org-odd-levels'; see docstring for
  ;; `org-outline-level'.
  (when-let ((outline-level (org-outline-level)))
    (pcase level-or-comparator
      ((pred numberp) (pcase level
                        ('nil ;; Equality
                         (= outline-level level-or-comparator))
                        ((pred numberp) ;; Between two levels
                         (>= level-or-comparator outline-level level))))
      ((pred symbolp) ;; Compare with function
       (funcall level-or-comparator outline-level level)))))

(org-ql--defpred priority (&rest args)
  "Return non-nil if current heading has a certain priority.
ARGS may be either a list of one or more priority letters as
strings, or a comparator function symbol followed by a priority
letter string.  For example:

  (priority \"A\")
  (priority \"A\" \"B\")
  (priority '>= \"B\")

Note that items without a priority cookie never match this
predicate (while Org itself considers items without a cookie to
have the default priority, which, by default, is equal to
priority B)."
  ;; NOTE: This treats priorities differently than Org proper treats them, in that
  ;; items without a priority cookie never match this predicate, even though Org
  ;; itself would consider un-cookied items to have a default numeric priority
  ;; value.  We do this because it doesn't seem very useful or intuitive for a
  ;; query like (priority "B") to match an item that has no priority cookie.
  ;; TODO: Convert priority arg(s) to numeric values in pre-processing.
  (when-let* ((item-priority (save-excursion
                               (save-match-data
                                 ;; TODO: Is the save-match-data above necessary?
                                 (when (and (looking-at org-heading-regexp)
                                            (save-match-data
                                              (string-match org-priority-regexp (match-string 0))))
                                   (org-get-priority (match-string 0)))))))
    ;; Item has a priority: compare it.
    (pcase args
      ('nil
       ;; No arguments: return non-nil.
       t)
      (`(,(and (or '= '< '> '<= '>=) comparator) ,priority-arg)
       ;; Comparator and priority arguments given: compare item priority using them.
       (funcall comparator item-priority
                (* 1000 (- org-lowest-priority (string-to-char priority-arg)))))
      (_
       ;; List of priorities given as arguments: compare each of them to item priority using =.
       (cl-loop for priority-arg in args
                thereis (= item-priority (* 1000 (- org-lowest-priority (string-to-char priority-arg)))))))))

(org-ql--defpred habit ()
  "Return non-nil if entry is a habit."
  (org-is-habit-p))

(org-ql--defpred regexp (&rest regexps)
  "Return non-nil if current entry matches all of REGEXPS (regexp strings)."
  (let ((end (or (save-excursion
                   (outline-next-heading))
                 (point-max))))
    (save-excursion
      (goto-char (line-beginning-position))
      (cl-loop for regexp in regexps
               always (save-excursion
                        (re-search-forward regexp end t))))))

(org-ql--defpred heading (&rest regexps)
  "Return non-nil if current entry's heading matches all REGEXPS (regexp strings)."
  ;; TODO: In Org 9.2+, `org-get-heading' takes 2 more arguments.
  (let ((heading (org-get-heading 'no-tags 'no-todo)))
    (--all? (string-match it heading) regexps)))

(org-ql--defpred property (property &optional value)
  "Return non-nil if current entry has PROPERTY (a string), and optionally VALUE (a string)."
  (pcase property
    ('nil (user-error "Property matcher requires a PROPERTY argument"))
    (_ (pcase value
         ('nil
          ;; Check that PROPERTY exists
          (org-entry-get (point) property))
         (_
          ;; Check that PROPERTY has VALUE
          (string-equal value (org-entry-get (point) property 'selective)))))))

(org-ql--defpred src (&key regexps lang)
  "Return non-nil if current entry contains an Org source block matching all of REGEXPS.
If keyword argument LANG is non-nil, the block must be in that
language."
  (catch 'return
    (save-excursion
      (save-match-data
        (when (re-search-forward org-babel-src-block-regexp (org-entry-end-position) t)
          (when lang
            (unless (string= lang (match-string 2))
              (throw 'return nil)))
          (if regexps
              (let ((contents-beg (progn
                                    (goto-char (match-beginning 0))
                                    (forward-line 1)
                                    (point)))
                    (contents-end (progn
                                    (goto-char (match-end 0))
                                    (point-at-bol))))
                (cl-loop for re in regexps
                         do (goto-char contents-beg)
                         always (re-search-forward re contents-end t)))
            ;; No regexps to check: return non-nil.
            t))))))

;;;;;; Timestamps

;; TODO: Remove the _on vars from these arg lists.  I think they're not
;; necessary, or shouldn't be, since --pre-process-query should handle them.

;; NOTE: These docstrings apply to the functions defined by `org-ql--defpref',
;; not necessarily to the way users are expected to call them in queries.  The
;; queries are pre-processed by `org-ql--pre-process-query' to handle
;; arguments which are constant during a query's execution.

;; TODO: Update the macro to define a user-facing docstring so I don't
;; have to manually update the documentation.

(org-ql--defpred clocked (&key from to _on)
  ;; The underscore before `on' prevents "unused lexical variable"
  ;; warnings, because we pre-process that argument in a macro before
  ;; this function is called.
  "Return non-nil if current entry was clocked in given period.
If no arguments are specified, return non-nil if entry has any
timestamp.

If FROM, return non-nil if entry has a timestamp on or after
FROM.

If TO, return non-nil if entry has a timestamp on or before TO.

If ON, return non-nil if entry has a timestamp on date ON.

FROM, TO, and ON should be either `ts' structs, or strings
parseable by `parse-time-string' which may omit the time value."
  (org-ql--predicate-ts :from from :to to :regexp org-ql-clock-regexp :match-group 1))

(org-ql--defpred closed (&key from to _on)
  ;; The underscore before `on' prevents "unused lexical variable"
  ;; warnings, because we pre-process that argument in a macro before
  ;; this function is called.
  "Return non-nil if current entry was closed in given period.
If no arguments are specified, return non-nil if entry has any
timestamp.

If FROM, return non-nil if entry has a timestamp on or after
FROM.

If TO, return non-nil if entry has a timestamp on or before TO.

If ON, return non-nil if entry has a timestamp on date ON.

FROM, TO, and ON should be either `ts' structs, or strings
parseable by `parse-time-string' which may omit the time value."
  (org-ql--predicate-ts :from from :to to :regexp org-closed-time-regexp :match-group 1
                        :limit (line-end-position 2)))

(org-ql--defpred deadline (&key from to _on)
  ;; The underscore before `on' prevents "unused lexical variable"
  ;; warnings, because we pre-process that argument in a macro before
  ;; this function is called.
  "Return non-nil if current entry has deadline in given period.
If no arguments are specified, return non-nil if entry has any
timestamp.

If FROM, return non-nil if entry has a timestamp on or after
FROM.

If TO, return non-nil if entry has a timestamp on or before TO.

If ON, return non-nil if entry has a timestamp on date ON.

FROM, TO, and ON should be either `ts' structs, or strings
parseable by `parse-time-string' which may omit the time value."
  (org-ql--predicate-ts :from from :to to :regexp org-deadline-time-regexp :match-group 1
                        :limit (line-end-position 2)))

(org-ql--defpred deadline-warning (&key from to)
  "Internal selector used to handle `org-deadline-warning-days' and deadlines with warning periods."
  (save-excursion
    (forward-line 1)
    (when (re-search-forward org-deadline-time-regexp (line-end-position) t)
      (-let* ((context (org-element-context))
              ;; Since we need to handle warning periods, we parse the Org timestamp
              ;; as an org-element rather than as a string.  Unfortunately, sometimes
              ;; `org-element-context' returns a timestamp nested inside a `planning'
              ;; element, other times just the timestamp, so we have to handle both.
              (deadline-ts-element (pcase context
                                     (`(planning ,tss) (plist-get tss :deadline))
                                     (`(timestamp . ,_) context)))
              ((_timestamp (&keys :warning-value :warning-unit)) deadline-ts-element)
              (ts (ts-parse-org-element deadline-ts-element)))
        (pcase warning-unit
          ('nil  ;; Deadline has no warning unit: compare with ts passed in.
           (cond ((and from to) (ts-in from to ts))
                 (from (ts<= from ts))
                 (to (ts<= ts to))))
          ;; Deadline has warning unit: compare with current time (`org-ql--today').
          ((and unit (or 'year 'month 'day))
           (ts<= (->> ts (ts-adjust unit (- warning-value))) org-ql--today))
          ('week (ts<= (->> ts (ts-adjust 'day (* -7 warning-value))) org-ql--today)))))))

(org-ql--defpred planning (&key from to _on)
  ;; The underscore before `on' prevents "unused lexical variable"
  ;; warnings, because we pre-process that argument in a macro before
  ;; this function is called.
  "Return non-nil if current entry has planning timestamp in given period (i.e. its deadline, scheduled, or closed timestamp).
If no arguments are specified, return non-nil if entry has any
timestamp.

If FROM, return non-nil if entry has a timestamp on or after
FROM.

If TO, return non-nil if entry has a timestamp on or before TO.

If ON, return non-nil if entry has a timestamp on date ON.

FROM, TO, and ON should be either `ts' structs, or strings
parseable by `parse-time-string' which may omit the time value."
  (org-ql--predicate-ts :from from :to to :regexp org-ql-planning-regexp :match-group 1
                        :limit (line-end-position 2)))

(org-ql--defpred scheduled (&key from to _on)
  ;; The underscore before `on' prevents "unused lexical variable"
  ;; warnings, because we pre-process that argument in a macro before
  ;; this function is called.
  "Return non-nil if current entry is scheduled in given period.
If no arguments are specified, return non-nil if entry has any
timestamp.

If FROM, return non-nil if entry has a timestamp on or after
FROM.

If TO, return non-nil if entry has a timestamp on or before TO.

If ON, return non-nil if entry has a timestamp on date ON.

FROM, TO, and ON should be either `ts' structs, or strings
parseable by `parse-time-string' which may omit the time value."
  (org-ql--predicate-ts :from from :to to :regexp org-scheduled-time-regexp :match-group 1
                        :limit (line-end-position 2)))

(org-ql--defpred (ts ts-active ts-a ts-inactive ts-i)
  (&key from to _on regexp (match-group 0) (limit (org-entry-end-position)))
  ;; NOTE: Arguments to this predicate are pre-processed in `org-ql--pre-process-query'.
  ;; The underscore before `on' prevents "unused lexical variable" warnings due to the
  ;; pre-processing converting that argument to FROM and TO.  The `regexp' argument is
  ;; also provided by the pre-processing and is not to be given by the user.  FROM and
  ;; TO are actually expected to be `ts' structs.  The docstring is written for users.
  "Return non-nil if current entry has a timestamp in given period.
If no arguments are specified, return non-nil if entry has any
timestamp.

If FROM, return non-nil if entry has a timestamp on or after
FROM.

If TO, return non-nil if entry has a timestamp on or before TO.

If ON, return non-nil if entry has a timestamp on date ON.

FROM, TO, and ON should be either `ts' structs, or strings
parseable by `parse-time-string' which may omit the time value.

TYPE may be `active' to match active timestamps, `inactive' to
match inactive ones, or `both' / nil to match both types.

LIMIT bounds the search for the timestamp REGEXP.  It defaults to
the end of the entry, i.e. the position returned by
`org-entry-end-position', but for certain searches it should be
bound to a different positiion, e.g. for planning lines, the end
of the line after the heading."
  ;; TODO: DRY this with the clocked predicate.
  (cl-macrolet ((next-timestamp ()
                                `(when (re-search-forward regexp limit t)
                                   (ts-parse-org (match-string match-group))))
                (test-timestamps (pred-form)
                                 `(cl-loop for next-ts = (next-timestamp)
                                           while next-ts
                                           thereis ,pred-form)))
    (save-excursion
      (cond ((not (or from to)) (re-search-forward regexp limit t))
            ((and from to) (test-timestamps (ts-in from to next-ts)))
            (from (test-timestamps (ts<= from next-ts)))
            (to (test-timestamps (ts<= next-ts to)))))))

;;;;; Sorting

;; TODO: These appear to work properly, but it would be good to have tests for them.
;; MAYBE: Add timestamp sorter.  Could be slow in some cases, without clever caching of timestamps per-entry.

(defun org-ql--sort-by (items predicates)
  "Return ITEMS sorted by PREDICATES.
PREDICATES is a list of one or more sorting methods, including:
`deadline', `scheduled', and `priority'."
  ;; MAYBE: Use macrolet instead of flet.
  (cl-flet* ((sorter (symbol)
                     (pcase symbol
                       ((or 'deadline 'scheduled)
                        (apply-partially #'org-ql--date-type< (intern (concat ":" (symbol-name symbol)))))
                       ;; TODO: Rename `date' to `planning'.  `date' should be something else.
                       ('date #'org-ql--date<)
                       ('priority #'org-ql--priority<)
                       ('random (lambda (&rest _ignore)
                                  (= 0 (random 2))))
                       ;; NOTE: 'todo is handled below
                       ;; TODO: Add more.
                       (_ (user-error "Invalid sorting predicate: %s" symbol))))
             (sort-by-todo-keyword (items)
                                   (let* ((grouped-items (--group-by (when-let (keyword (org-element-property :todo-keyword it))
                                                                       (substring-no-properties keyword))
                                                                     items))
                                          (sorted-groups (cl-sort grouped-items #'<
                                                                  :key (lambda (keyword)
                                                                         (or (cl-position (car keyword) org-todo-keywords-1 :test #'string=)
                                                                             ;; Put at end of list if not found
                                                                             (1+ (length org-todo-keywords-1)))))))
                                     (-flatten-n 1 (-map #'cdr sorted-groups)))))
    (cl-loop for pred in (nreverse predicates)
             do (setq items (if (eq pred 'todo)
                                (sort-by-todo-keyword items)
                              (-sort (sorter pred) items)))
             finally return items)))

;; TODO: Rewrite date sorters using `ts'.

(defun org-ql--date-type< (type a b)
  "Return non-nil if A's date of TYPE is earlier than B's.
A and B are Org headline elements.  TYPE should be a symbol like
`:deadline' or `:scheduled'"
  (org-ql--org-timestamp-element< (org-element-property type a)
                                  (org-element-property type b)))

(defun org-ql--date< (a b)
  "Return non-nil if A's deadline or scheduled property is earlier than B's.
Deadline is considered before scheduled."
  (cl-macrolet ((ts (item)
                    `(or (org-element-property :deadline ,item)
                         (org-element-property :scheduled ,item))))
    (org-ql--org-timestamp-element< (ts a) (ts b))))

(defun org-ql--org-timestamp-element< (a b)
  "Return non-nil if A's date element is earlier than B's.
A and B are Org timestamp elements."
  (cl-macrolet ((ts (ts)
                    `(when ,ts
                       (org-timestamp-format ,ts "%s"))))
    (let* ((a-ts (ts a))
           (b-ts (ts b)))
      (cond ((and a-ts b-ts)
             (string< a-ts b-ts))
            (a-ts t)
            (b-ts nil)))))

(defun org-ql--priority< (a b)
  "Return non-nil if A's priority is higher than B's.
A and B are Org headline elements."
  (cl-macrolet ((priority (item)
                          `(org-element-property :priority ,item)))
    ;; NOTE: Priorities are numbers in Org elements.  This might differ from the priority selector logic.
    (let ((a-priority (priority a))
          (b-priority (priority b)))
      (cond ((and a-priority b-priority)
             (< a-priority b-priority))
            (a-priority t)
            (b-priority nil)))))

(defun org-ql--infix-p (infix list)
  "Return non-nil if INFIX is an infix of LIST.
Each element of INFIX is compared using `string-match', so each
element should be a regexp string."
  (cl-loop with infix-length = (length infix)
           while (and list
                      (>= (length list) infix-length))
           thereis (cl-loop for i in infix
                            for l in list
                            always (string-match i l))
           do (pop list)))

;;;;; Plain query parsing

;; This section implements parsing of "plain," non-Lisp queries using the `peg'
;; library.  NOTE: This needs to appear after the predicates are defined.

(require 'peg)

;; Fix compiler warnings probably caused by `peg' not using lexical-binding.
;; TODO: File bug report upstream.
(defvar peg-errors nil)
(defvar peg-stack nil)

(cl-eval-when (compile load eval)
  ;; This `eval-when' is necessary, otherwise the macro does not define
  ;; the function correctly, apparently because `org-ql-predicates'
  ;; ends up being not defined correctly at expansion time.

  (defmacro org-ql--def-plain-query-fn ()
    "Define function `org-ql--plain-query'.
Builds the PEG expression using predicates defined in
`org-ql-predicates' and `org-ql-predicates-extra-aliases'."
    (let* ((predicates (--map (symbol-name (plist-get it :name))
                              org-ql-predicates))
           (aliases (->> org-ql-predicates
                         (--map (plist-get it :aliases))
                         -non-nil
                         -flatten
                         (-map #'symbol-name)))
           (predicates (->> (append predicates aliases)
                            -uniq
                            ;; Sort the keywords longest-first to work around what seems to be an
                            ;; obscure bug in `peg': when one keyword is a substring of another,
                            ;; and the shorter one is listed first, the shorter one fails to match.
                            (-sort (-on #'> #'length)))))
      `(cl-defun org-ql--plain-query (input &optional (boolean 'and))
         "Return query parsed from plain query string INPUT.
Multiple predicates are combined with BOOLEAN."
         (unless (s-blank-str? input)
           (let* ((query (peg-parse-string
                          ((query (+ term
                                     (opt (+ (syntax-class whitespace) (any)))))
<<<<<<< HEAD
                           (term (or (and negation (list positive-term)
                                          ;; This is a bit confusing, but it seems to work.  There's probably a better way.
                                          `(pred -- (list 'not (car pred))))
                                     positive-term))
                           (positive-term (or (and predicate-with-args `(pred args -- (cons (intern pred) args)))
                                              (and predicate-without-args `(pred -- (list (intern pred))))
                                              (and plain-string `(s -- (list 'regexp s)))))
                           (plain-string (substring (+ (not (syntax-class whitespace)) (any))))
=======
                           (plain-string (or quoted-arg unquoted-arg))
>>>>>>> 2274efce
                           (predicate-with-args (substring predicate) ":" args)
                           (predicate-without-args (substring predicate) ":")
                           (predicate (or ,@predicates))
                           (args (list (+ (and (or keyword-arg quoted-arg unquoted-arg) (opt separator)))))
                           (keyword-arg (and keyword "=" `(kw -- (intern (concat ":" kw)))))
                           (keyword (substring (+ (not (or separator "=" "\"" (syntax-class whitespace))) (any))))
                           (quoted-arg "\"" (substring (+ (not (or separator "\"")) (any))) "\"")
                           (unquoted-arg (substring (+ (not (or separator "\"" (syntax-class whitespace))) (any))))
                           (negation "!")
                           (separator "," ))
                          input 'noerror)))
             ;; Discard the t that `peg-parse-string' always returns as the first
             ;; element.  I don't know what it means, but we don't want it.
             (if (> (length (cdr query)) 1)
                 (cons boolean (nreverse (cdr query)))
               (cadr query)))))))

  (org-ql--def-plain-query-fn))

;;;; Footer

(provide 'org-ql)

;;; org-ql.el ends here<|MERGE_RESOLUTION|>--- conflicted
+++ resolved
@@ -2,13 +2,8 @@
 
 ;; Author: Adam Porter <adam@alphapapa.net>
 ;; Url: https://github.com/alphapapa/org-ql
-<<<<<<< HEAD
 ;; Version: 0.4-pre
 ;; Package-Requires: ((emacs "26.1") (dash "2.13") (dash-functional "1.2.0") (f "0.17.2") (org "9.0") (org-super-agenda "1.2-pre") (ov "1.0.6") (peg "0.6") (s "1.12.0") (ts "0.2-pre"))
-=======
-;; Version: 0.3.2
-;; Package-Requires: ((emacs "26.1") (dash "2.13") (dash-functional "1.2.0") (org "9.0") (org-super-agenda "1.2-pre") (ov "1.0.6") (peg "0.6") (s "1.12.0") (ts "0.2-pre"))
->>>>>>> 2274efce
 ;; Keywords: hypermedia, outlines, Org, agenda
 
 ;;; Commentary:
@@ -821,7 +816,7 @@
                       "#+begin_src"
                       (one-or-more (any "	 "))
                       ,(or lang `(1+ (not (any "	\n-\f
+\f  "))))
                       (zero-or-more (any "	 "))
                       (group (or (seq (zero-or-more (not (any "\n\":")))
@@ -1496,7 +1491,6 @@
            (let* ((query (peg-parse-string
                           ((query (+ term
                                      (opt (+ (syntax-class whitespace) (any)))))
-<<<<<<< HEAD
                            (term (or (and negation (list positive-term)
                                           ;; This is a bit confusing, but it seems to work.  There's probably a better way.
                                           `(pred -- (list 'not (car pred))))
@@ -1504,10 +1498,7 @@
                            (positive-term (or (and predicate-with-args `(pred args -- (cons (intern pred) args)))
                                               (and predicate-without-args `(pred -- (list (intern pred))))
                                               (and plain-string `(s -- (list 'regexp s)))))
-                           (plain-string (substring (+ (not (syntax-class whitespace)) (any))))
-=======
                            (plain-string (or quoted-arg unquoted-arg))
->>>>>>> 2274efce
                            (predicate-with-args (substring predicate) ":" args)
                            (predicate-without-args (substring predicate) ":")
                            (predicate (or ,@predicates))
