--- conflicted
+++ resolved
@@ -2,11 +2,7 @@
 
 ;; Author: Adam Porter <adam@alphapapa.net>
 ;; Url: https://github.com/alphapapa/org-ql
-<<<<<<< HEAD
 ;; Version: 0.3-pre
-=======
-;; Version: 0.2.1
->>>>>>> 55694f17
 ;; Package-Requires: ((emacs "26.1") (dash "2.13") (org "9.0") (s "1.12.0") (ts "0.2"))
 ;; Keywords: hypermedia, outlines, Org, agenda
 
