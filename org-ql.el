;;; org-ql.el --- Org Query Language, search command, and agenda-like view  -*- lexical-binding: t; -*-

;; Author: Adam Porter <adam@alphapapa.net>
;; Url: https://github.com/alphapapa/org-ql
;; Version: 0.6-pre
;; Package-Requires: ((emacs "26.1") (dash "2.13") (dash-functional "1.2.0") (f "0.17.2") (map "2.1") (org "9.0") (org-super-agenda "1.2") (ov "1.0.6") (peg "0.6") (s "1.12.0") (transient "0.1") (ts "0.2-pre"))
;; Keywords: hypermedia, outlines, Org, agenda

;;; Commentary:

;; `org-ql' is a lispy query language for Org files.  It allows you to
;; find Org entries matching certain criteria and return a list of
;; them or perform actions on them.  Commands are also provided which
;; display a buffer with matching results, similar to an Org Agenda
;; buffer.

;;; License:

;; This program is free software; you can redistribute it and/or modify
;; it under the terms of the GNU General Public License as published by
;; the Free Software Foundation, either version 3 of the License, or
;; (at your option) any later version.

;; This program is distributed in the hope that it will be useful,
;; but WITHOUT ANY WARRANTY; without even the implied warranty of
;; MERCHANTABILITY or FITNESS FOR A PARTICULAR PURPOSE.  See the
;; GNU General Public License for more details.

;; You should have received a copy of the GNU General Public License
;; along with this program.  If not, see <https://www.gnu.org/licenses/>.

;;; Code:

;;;; Requirements

(require 'cl-lib)
(require 'org)
(require 'org-element)
(require 'org-habit)
(require 'seq)
(require 'subr-x)

(require 'dash)
(require 'dash-functional)
(require 'map)
(require 'ts)

;;;; Constants

;; Note the use of the `rx' `blank' keyword, which matches "horizontal" whitespace.

(defconst org-ql-tsr-regexp-inactive
  (concat org-ts-regexp-inactive "\\(--?-?"
	  org-ts-regexp-inactive "\\)?")
  ;; MAYBE: Propose this for org.el.
  "Regular expression matching an inactive timestamp or timestamp range.")

(defconst org-ql-clock-regexp
  (rx bol (0+ blank) "CLOCK:" (group (1+ not-newline)))
  "Regular expression matching Org \"CLOCK:\" lines.
Like `org-clock-line-re', but matches the timestamp range in a
match group.")

(defconst org-ql-planning-regexp
  (rx bol (0+ blank) (or "CLOSED" "DEADLINE" "SCHEDULED") ":" (1+ blank) (group (1+ not-newline)))
  "Regular expression matching Org \"planning\" lines.
That is, \"CLOSED:\", \"DEADLINE:\", or \"SCHEDULED:\".")

(defconst org-ql-tag-line-re
  "^\\*+ \\(?:.*[ \t]\\)?\\(:\\([[:alnum:]_@#%:]+\\):\\)[ \t]*$"
  ;; Copied from `org-tag-line-re' from org.el.
  "Regexp matching tags in a headline.
Tags are stored in match group 1.  Match group 2 stores the tags
without the enclosing colons.")

(defconst org-ql-link-regexp
  (if (bound-and-true-p org-link-bracket-re)
      org-link-bracket-re
    org-bracket-link-regexp)
  "Regexp used to match Org bracket links.
Necessary because of changes in Org 9.something.")

(defconst org-ql-link-description-group
  (if (bound-and-true-p org-link-bracket-re)
      2
    3)
  ;; I wish Org would not introduce backward-incompatible changes like this in
  ;; minor releases.  It requires awkward workarounds to be maintained for years.
  "Regexp match group used to extract description from Org bracket links.
Necessary because of backward-incompatible changes in Org
9.something: when `org-link-bracket-re' was added,
`org-bracket-link-regexp' was marked as an obsolete alias for it,
but the match groups were changed, so they are not compatible.")

;;;; Variables

(defvar org-ql--today nil)

(defvar org-ql-use-preamble t
  ;; MAYBE: Naming things is hard.  There must be a better term than "preamble."
  "Use query preambles to speed up searches.
May be disabled for debugging, benchmarks, etc.")

(defvar org-ql-cache (make-hash-table :weakness 'key)
  ;; IIUC, setting weakness to `key' means that, when a buffer is closed,
  ;; its entries will be removed from this table at the next GC.
  "Query cache, keyed by buffer.
Each value is a list of the buffer's modified tick and another
hash table, keyed by arguments passed to
`org-ql--select-cached'.")

(defvar org-ql-tags-cache (make-hash-table :weakness 'key)
  "Per-buffer tags cache.
Keyed by buffer.  Each value is a cons of the buffer's modified
tick, and another hash table keyed on buffer position, whose
values are a list of two lists, inherited tags and local tags, as
strings.")

(defvar org-ql-node-value-cache (make-hash-table :weakness 'key)
  "Per-buffer node cache.
Keyed by buffer.  Each value is a cons of the buffer's modified
tick, and another hash table keyed on buffer position, whose
values are alists in which the key is a function and the value is
the value returned by it at that node.")

(eval-and-compile
  (defvar org-ql-predicates
    ;; FIXME: Is this remapping still necessary?  It was mapping `org-back-to-heading'
    ;; to itself until now, so maybe I broke it and it doesn't matter anymore.
    (list (cons 'org-back-to-heading (list :name 'org-back-to-heading :fn (symbol-function 'outline-back-to-heading))))
    "Plist of predicates, their corresponding functions, and their docstrings.
This list should not contain any duplicates."))

;;;; Customization

(defgroup org-ql nil
  "Customization for `org-ql'."
  :group 'org
  :link '(custom-manual "(org-ql)Usage")
  :link '(url-link "https://github.com/alphapapa/org-ql"))

(defcustom org-ql-ask-unsafe-queries t
  "Ask before running a query that could run arbitrary code.
Org QL queries in sexp form can contain arbitrary expressions.
When opening an \"org-ql-search:\" link or updating a dynamic
block that contains a query in sexp form, and this option is
non-nil, the user will be prompted for confirmation before
opening the link.

This variable may be set file-locally to disable this warning in
files that the user assumes are safe (e.g. of known provenance).
Users who are entirely unconcerned about this issue may disable
the option globally (at their own risk, however minimal it
probably is).

See Info node `(org-ql)Queries'."
  :type 'boolean
  :risky t)

;;;; Macros

<<<<<<< HEAD
;; TODO: Mark as obsolete/deprecated.
=======
(cl-defmacro org-ql--defpred (name args docstring &rest body)
  "Define an `org-ql' selector predicate named `org-ql--predicate-NAME'.
NAME may be a symbol or a list of symbols: if a list, the first
is used as the name and the rest are aliases.  ARGS is a
`cl-defun'-style argument list.  DOCSTRING is the function's
docstring.  BODY is the body of the predicate.

Predicates will be called with point on the beginning of an Org
heading and should return non-nil if the heading's entry is a
match."
  (declare (debug ([&or symbolp listp] listp stringp def-body))
           (indent defun))
  (let* ((aliases (when (listp name)
                    (cdr name)))
         (name (cl-etypecase name
                 (list (car name))
                 (atom name)))
         (fn-name (intern (concat "org-ql--predicate-" (symbol-name name))))
         (pred-name (intern (symbol-name name))))
    `(progn
       (cl-eval-when (compile load eval)
	 ;; When compiling, the predicate must be added to `org-ql-predicates' before `org-ql--def-plain-query-fn'
	 ;; is called to define `org-ql--plain-query'.  Otherwise, `org-ql--plain-query' seems to work properly
	 ;; when interpreted but not always when the file is byte-compiled.
	 (push (list :name ',pred-name :aliases ',aliases :fn ',fn-name :docstring ,docstring :args ',args) org-ql-predicates))
       (cl-defun ,fn-name ,args ,docstring ,@body))))

>>>>>>> 148a193c
;;;###autoload
(cl-defmacro org-ql (buffers-or-files query &key sort narrow action)
  "Expands into a call to `org-ql-select' with the same arguments.
For convenience, arguments should be unquoted."
  (declare (indent defun)
           (obsolete "Please use functions `org-ql-select' or `org-ql-query' instead" "org-ql 0.5"))
  `(org-ql-select ,buffers-or-files
     ',query
     :action ',action
     :narrow ,narrow
     :sort ',sort))

;;;; Functions

;;;;; Query execution

(define-hash-table-test 'org-ql-hash-test #'equal (lambda (args)
                                                    (sxhash-equal (prin1-to-string args))))

;;;###autoload
(cl-defun org-ql-select (buffers-or-files query &key action narrow sort)
  "Return items matching QUERY in BUFFERS-OR-FILES.

BUFFERS-OR-FILES is a file or buffer, a list of files and/or
buffers, or a function which returns such a list.

QUERY is an `org-ql' query sexp (quoted, since this is a
function).

ACTION is a function which is called on each matching entry with
point at the beginning of its heading.  It may be:

- `element' or nil: Equivalent to `org-element-headline-parser'.

- `element-with-markers': Equivalent to calling
  `org-element-headline-parser', with markers added using
  `org-ql--add-markers'.  Suitable for formatting with
  `org-ql-view--format-element', allowing insertion into an Org
  Agenda-like buffer.

- A sexp, which will be byte-compiled into a lambda function.

- A function symbol.

If NARROW is non-nil, buffers are not widened (the default is to
widen and search the entire buffer).

SORT is either nil, in which case items are not sorted; or one or
a list of defined `org-ql' sorting methods (`date', `deadline',
`scheduled', `todo', `priority', or `random'); or a user-defined
comparator function that accepts two items as arguments and
returns nil or non-nil."
  (declare (indent defun))
  (-let* ((buffers (->> (cl-typecase buffers-or-files
                          (null (list (current-buffer)))
                          (function (funcall buffers-or-files))
                          (list buffers-or-files)
                          (otherwise (list buffers-or-files)))
                        (--map (cl-etypecase it
                                 ;; NOTE: This etypecase is essential to opening links safely,
                                 ;; as it rejects, e.g. lambdas in the buffers-files argument.
                                 (buffer it)
                                 (string (or (find-buffer-visiting it)
                                             (when (file-readable-p it)
                                               ;; It feels unintuitive that `find-file-noselect' returns
                                               ;; a buffer if the filename doesn't exist.
                                               (find-file-noselect it))
                                             (user-error "Can't open file: %s" it)))))
                        ;; Ignore special/hidden buffers.
                        (--remove (string-prefix-p " " (buffer-name it)))))
          (query (org-ql--normalize-query query))
          ((&plist :query :preamble :preamble-case-fold) (org-ql--query-preamble query))
          (predicate (org-ql--query-predicate query))
          (action (pcase action
                    ;; NOTE: These two lambdas are backquoted to prevent "unused lexical
                    ;; variable" warnings from byte-compilation, because they don't use
                    ;; all of the variables from their enclosing scope.
                    ('element-with-markers (byte-compile
                                            `(lambda (&rest _ignore)
                                               (org-ql--add-markers
                                                (org-element-headline-parser (line-end-position))))))
                    ((or 'nil 'element) (byte-compile
                                         `(lambda (&rest _ignore)
                                            (org-element-headline-parser (line-end-position)))))
                    ((pred functionp) action)
                    ((and (pred listp) (guard (or (special-form-p (car action))
                                                  (macrop (car action))
                                                  (functionp (car action)))))
                     (byte-compile
                      `(lambda (&rest _ignore)
                         ,action)))
                    (_ (user-error "Invalid action form: %s" action))))
          (org-ql--today (ts-now))
          (items (->> buffers
                      (--map (with-current-buffer it
                               (unless (derived-mode-p 'org-mode)
                                 (user-error "Not an Org buffer: %s" (buffer-name)))
                               (org-ql--select-cached :query query :preamble preamble :preamble-case-fold preamble-case-fold
                                                      :predicate predicate :action action :narrow narrow)))
                      (-flatten-n 1))))
    ;; Sort items
    (pcase sort
      (`nil items)
      ((guard (cl-loop for elem in (-list sort)
                       always (memq elem '(date deadline scheduled todo priority random))))
       ;; Default sorting functions
       (org-ql--sort-by items (-list sort)))
      ;; Sort by user-given comparator.
      ((pred functionp) (sort items sort))
      (_ (user-error "SORT must be either nil, one or a list of the defined sorting methods (see documentation), or a comparison function of two arguments")))))

;;;###autoload
(cl-defun org-ql-query (&key (select 'element-with-markers) from where narrow order-by)
  "Like `org-ql-select', but arguments are named more like a SQL query.

SELECT corresponds to the `org-ql-select' argument ACTION.  It is
the function called on matching headings, the results of which
are returned by this function.  It may be:

- `element' or nil: Equivalent to `org-element-headline-parser'.

- `element-with-markers': Equivalent to
  `org-element-headline-parser', with markers added using
  `org-ql--add-markers'.  Suitable for formatting with
  `org-ql-view--format-element', allowing insertion into an Org
  Agenda-like buffer.

- A sexp, which will be byte-compiled into a lambda function.

- A function symbol.

FROM corresponds to the `org-ql-select' argument BUFFERS-OR-FILES.
It may be one or a list of file paths and/or buffers.

WHERE corresponds to the `org-ql-select' argument QUERY.  It
should be an `org-ql' query sexp.

ORDER-BY corresponds to the `org-ql-select' argument SORT, which
see.

NARROW corresponds to the `org-ql-select' argument NARROW."
  (declare (indent 0))
  (org-ql-select from where
    :action select
    :narrow narrow
    :sort order-by))

(defun org-ql--select-cached (&rest args)
  "Return results for ARGS and current buffer using cache."
  ;; MAYBE: Timeout cached queries.  Probably not necessarily since they will be removed when a
  ;; buffer is closed, or when a query is run after modifying a buffer.
  (-let* (((&plist :query :preamble :action :narrow :preamble-case-fold) args)
          (query-cache-key
           ;; The key must include the preamble, because some queries are replaced by
           ;; the preamble, leaving a nil query, which would make the key ambiguous.
           (list :query query :preamble preamble :action action :preamble-case-fold preamble-case-fold
                 (if narrow
                     ;; Use bounds of narrowed portion of buffer.
                     (cons (point-min) (point-max))
                   nil))))
    (if-let* ((buffer-cache (gethash (current-buffer) org-ql-cache))
              (query-cache (cadr buffer-cache))
              (modified-tick (car buffer-cache))
              (buffer-unmodified-p (eq (buffer-modified-tick) modified-tick))
              (cached-result (gethash query-cache-key query-cache)))
        (pcase cached-result
          ('org-ql-nil nil)
          (_ cached-result))
      (let ((new-result (apply #'org-ql--select args)))
        (cond ((or (not query-cache)
                   (not buffer-unmodified-p))
               (puthash (current-buffer)
                        (list (buffer-modified-tick)
                              (let ((table (make-hash-table :test 'org-ql-hash-test)))
                                (puthash query-cache-key (or new-result 'org-ql-nil) table)
                                table))
                        org-ql-cache))
              (t (puthash query-cache-key (or new-result 'org-ql-nil) query-cache)))
        new-result))))

(cl-defun org-ql--select (&key preamble preamble-case-fold predicate action narrow
                               &allow-other-keys)
  "Return results of mapping function ACTION across entries in current buffer matching function PREDICATE.
If NARROW is non-nil, buffer will not be widened."
  ;; Since the mappings are stored in the variable `org-ql-predicates', macros like `flet'
  ;; can't be used, so we do it manually (this is same as the equivalent `flet' expansion).
  ;; Mappings are stored in the variable because it allows predicates to be defined with a
  ;; macro, which allows documentation to be easily generated for them.

  ;; MAYBE: Lift the `flet'-equivalent out of this function so it isn't done for each buffer.
  (let (orig-fns)
    (--each org-ql-predicates
      ;; Save original function mappings.
      (let* ((it (cdr it))
             (name (plist-get it :name)))
        (push (list :name name :fn (symbol-function name)) orig-fns)))
    (unwind-protect
        (progn
          (--each org-ql-predicates
            ;; Set predicate functions.
            (let ((it (cdr it)))
              (fset (plist-get it :name) (plist-get it :fn))))
          ;; Run query.
          (save-excursion
            (save-restriction
              (unless narrow
                (widen))
              (goto-char (point-min))
              (when (org-before-first-heading-p)
                (outline-next-heading))
              (if (not (org-at-heading-p))
                  (progn
                    ;; No headings in buffer: return nil.
                    (unless (string-prefix-p " " (buffer-name))
                      ;; Not a special, hidden buffer: show message, because if a user accidentally
                      ;; searches a buffer without headings, he might be confused.
                      (message "org-ql: No headings in buffer: %s" (current-buffer)))
                    nil)
                ;; Find matching entries.
                (cond (preamble (cl-loop while (let ((case-fold-search preamble-case-fold))
                                                 (re-search-forward preamble nil t))
                                         do (outline-back-to-heading 'invisible-ok)
                                         when (funcall predicate)
                                         collect (funcall action)
                                         do (outline-next-heading)))
                      (t (cl-loop when (funcall predicate)
                                  collect (funcall action)
                                  while (outline-next-heading))))))))
      (--each orig-fns
        ;; Restore original function mappings.
        (fset (plist-get it :name) (plist-get it :fn))))))

;;;;; Helpers

(defun org-ql--tags-at (position)
  ;; FIXME: This function actually assumes that point is already at POSITION.
  "Return tags for POSITION in current buffer.
Returns cons (INHERITED-TAGS . LOCAL-TAGS)."
  ;; I'd like to use `-if-let*', but it doesn't leave non-nil variables
  ;; bound in the else clause, so destructured variables that are non-nil,
  ;; like found caches, are not available in the else clause.
  (if-let* ((buffer-cache (gethash (current-buffer) org-ql-tags-cache))
            (modified-tick (car buffer-cache))
            (tags-cache (cdr buffer-cache))
            (buffer-unmodified-p (eq (buffer-modified-tick) modified-tick))
            (cached-result (gethash position tags-cache)))
      ;; Found in cache: return them.
      ;; FIXME: Isn't `cached-result' a list of (INHERITED . LOCAL)?  It
      ;; will never be just `org-ql-nil', but the CAR and CDR may be, so
      ;; they need to each be checked and replaced with nil if necessary.
      (pcase cached-result
        ('org-ql-nil nil)
        (_ cached-result))
    ;; Not found in cache: get tags and cache them.
    (let* ((local-tags (or (when (looking-at org-ql-tag-line-re)
                             (split-string (match-string-no-properties 2) ":" t))
                           'org-ql-nil))
           (inherited-tags (or (when org-use-tag-inheritance
                                 (save-excursion
                                   (if (org-up-heading-safe)
                                       ;; Return parent heading's tags.
                                       (-let* (((inherited local) (org-ql--tags-at (point)))
                                               (tags (when (or inherited local)
                                                       (cond ((and (listp inherited)
                                                                   (listp local))
                                                              (->> (append inherited local)
                                                                   -non-nil -uniq))
                                                             ((listp inherited) inherited)
                                                             ((listp local) local)))))
                                         (cl-typecase org-use-tag-inheritance
                                           (list (setf tags (-intersection tags org-use-tag-inheritance)))
                                           (string (setf tags (--select (string-match org-use-tag-inheritance it)
                                                                        tags))))
                                         (pcase org-tags-exclude-from-inheritance
                                           ('nil tags)
                                           (_ (-difference tags org-tags-exclude-from-inheritance))))
                                     ;; Top-level heading: use file tags.
                                     org-file-tags)))
                               'org-ql-nil))
           (all-tags (list inherited-tags local-tags)))
      ;; Check caches again, because they may have been set now.
      ;; TODO: Is there a clever way we could avoid doing this, or is it inherently necessary?
      (setf buffer-cache (gethash (current-buffer) org-ql-tags-cache)
            modified-tick (car buffer-cache)
            tags-cache (cdr buffer-cache)
            buffer-unmodified-p (eq (buffer-modified-tick) modified-tick))
      (unless (and buffer-cache buffer-unmodified-p)
        ;; Buffer-local tags cache empty or invalid: make new one.
        (setf tags-cache (make-hash-table))
        (puthash (current-buffer)
                 (cons (buffer-modified-tick) tags-cache)
                 org-ql-tags-cache))
      (puthash position all-tags tags-cache))))

(defun org-ql--outline-path ()
  "Return outline path for heading at point."
  (save-excursion
    (let ((heading (save-match-data
                     (if (looking-at org-complex-heading-regexp)
                         (or (match-string 4) "")
                       ""))))
      (if (org-up-heading-safe)
          ;; MAYBE: It seems wrong to call the cache function from
          ;; inside this function, like a violation of separation of
          ;; concern.  Can this be rewritten to not work that way?
          (append (org-ql--value-at (point) #'org-ql--outline-path)
                  (list heading))
        (list heading)))))

;; TODO: Use --value-at for tags cache.

(defun org-ql--value-at (position fn)
  ;; TODO: Either rename to `value-at-point' and remove `position' arg, or move point.
  "Return FN's value at POSITION in current buffer.
Values compared with `equal'."
  ;; I'd like to use `-if-let*', but it doesn't leave non-nil variables
  ;; bound in the else clause, so destructured variables that are non-nil,
  ;; like found caches, are not available in the else clause.
  (pcase (if-let* ((buffer-cache (gethash (current-buffer) org-ql-node-value-cache))
                   (modified-tick (car buffer-cache))
                   (position-cache (cdr buffer-cache))
                   (buffer-unmodified-p (eq (buffer-modified-tick) modified-tick))
                   (value-cache (gethash position position-cache))
                   (cached-value (alist-get fn value-cache nil nil #'equal)))
             ;; Found in cache: return it.
             cached-value
           ;; Not found in cache: call FN, cache and return its value.
           (let ((new-value (or (funcall fn) 'org-ql-nil)))
             ;; Check caches again, because it may have been set now, e.g. by
             ;; recursively going up an outline tree.
             ;; TODO: Is there a clever way we could avoid doing this, or is it inherently necessary?
             (setf buffer-cache (gethash (current-buffer) org-ql-node-value-cache)
                   modified-tick (car buffer-cache)
                   position-cache (cdr buffer-cache)
                   value-cache (when position-cache
                                 (gethash position position-cache))
                   buffer-unmodified-p (eq (buffer-modified-tick) modified-tick))
             (unless (and buffer-cache buffer-unmodified-p)
               ;; Buffer-local node cache empty or invalid: make new one.
               (setf position-cache (make-hash-table)
                     value-cache (gethash position position-cache))
               (puthash (current-buffer)
                        (cons (buffer-modified-tick) position-cache)
                        org-ql-node-value-cache))
             (setf (alist-get fn value-cache nil nil #'equal) new-value)
             (puthash position value-cache position-cache)
             new-value))
    ;; Return nil or the non-nil value.
    ('org-ql-nil nil)
    (else else)))

(defun org-ql--add-markers (element)
  "Return ELEMENT with Org marker text properties added.
ELEMENT should be an Org element like that returned by
`org-element-headline-parser'.  This function should be called
from within ELEMENT's buffer."
  ;; NOTE: `org-agenda-new-marker' works, until it doesn't, because...I don't know.  It sometimes
  ;; raises errors or returns markers that don't point into a buffer.  `copy-marker' always works,
  ;; of course, but maybe it will leave "dangling" markers, which could affect performance over
  ;; time?  I don't know, but for now, it seems that we have to use `copy-marker'.
  (let* ((marker (copy-marker (org-element-property :begin element)))
         (properties (--> (cadr element)
                          (plist-put it :org-marker marker)
                          (plist-put it :org-hd-marker marker))))
    (setf (cadr element) properties)
    element))

(defun org-ql--ask-unsafe-query (query)
  "Signal an error if user rejects running QUERY.
If `org-ql-view-ask-unsafe-links' is nil, does nothing and
returns nil."
  (when org-ql-ask-unsafe-queries
    (let ((query-string (propertize (cl-etypecase query
                                      (list (prin1-to-string query))
                                      (string query))
                                    'face 'font-lock-warning-face)))
      (unless (yes-or-no-p (concat "Query is in sexp form and could contain arbitrary code: "
                                   query-string " Execute it? "))
        (user-error "Query aborted by user")))))

;;;;; Query processing

;; Processing, compiling, etc. for queries.

;; This error is used for when compiling a query signals an error,
;; making it easier for the UI to avoid spurious warnings, e.g. for
;; partially typed queries in the Helm commands.
(define-error 'org-ql-invalid-query "Invalid Org QL query" 'user-error)

(defun org-ql--sanity-check-form (form)
  "Signal error if any forms in FORM do not have preconditions met.
Or, when possible, fix the problem."
  (cl-flet ((check (symbol)
                   (cl-case symbol
                     ('done (unless org-done-keywords
                              ;; NOTE: This check needs to be done from within the Org buffer being checked.
                              (error "Variable `org-done-keywords' is nil.  Are you running this from an Org buffer?"))))))
    (cl-loop for elem in form
	     if (consp elem)
	     do (progn
		  (check (car elem))
		  (org-ql--sanity-check-form (cdr elem)))
	     else do (check elem))))

(cl-defun org-ql--link-regexp (&key description-or-target description target)
  "Return a regexp matching Org links according to arguments.
Each argument is treated as a regexp (so non-regexp strings
should be quoted before being passed to this function).  If
DESCRIPTION-OR-TARGET, match it in either description or target.
If DESCRIPTION, match it in the description.  If TARGET, match it
in the target.  If both DESCRIPTION and TARGET, match both,
respectively."
  (cl-labels
      ((no-desc
        (match) (rx-to-string `(seq (or bol (1+ blank))
                                    "[[" (0+ (not (any "]"))) (regexp ,match) (0+ (not (any "]")))
                                    "]]")))
       (match-both
        (description target)
        (rx-to-string `(seq (or bol (1+ blank))
                            "[[" (0+ (not (any "]"))) (regexp ,target) (0+ (not (any "]")))
                            "][" (0+ (not (any "]"))) (regexp ,description) (0+ (not (any "]")))
                            "]]")))
       ;; Note that these actually allow empty descriptions
       ;; or targets, depending on what they are matching.
       (match-desc
        (match) (rx-to-string `(seq (or bol (1+ blank))
                                    "[[" (0+ (not (any "]")))
                                    "][" (0+ (not (any "]"))) (regexp ,match) (0+ (not (any "]")))
                                    "]]")))
       (match-target
        (match) (rx-to-string `(seq (or bol (1+ blank))
                                    "[[" (0+ (not (any "]"))) (regexp ,match) (0+ (not (any "]")))
                                    "][" (0+ (not (any "]")))
                                    "]]"))))
    (cond (description-or-target
           (rx-to-string `(or (regexp ,(no-desc description-or-target))
                              (regexp ,(match-desc description-or-target))
                              (regexp ,(match-target description-or-target)))))
          ((and description target)
           (match-both description target))
          (description (match-desc description))
          (target (rx-to-string `(or (regexp ,(no-desc target))
                                     (regexp ,(match-target target))))))))

(defun org-ql--format-src-block-regexp (&optional lang)
  "Return regexp equivalent to `org-babel-src-block-regexp' with LANG filled in."
  ;; I couldn't find a way to match block contents without the regexp
  ;; also matching past the end of the block and into later blocks.  Even
  ;; using `minimal-match' in several different combinations didn't work.
  ;; So matching contents will have to be done with the predicate.
  (rx-to-string `(seq bol (group (zero-or-more (any "	 ")))
                      "#+begin_src"
                      (one-or-more (any "	 "))
                      ,(or lang `(1+ (not (any "	\n\f
 "))))
                      (zero-or-more (any "	 "))
                      (group (or (seq (zero-or-more (not (any "\n\":")))
                                      "\""
                                      (zero-or-more (not (any "\n\"*")))
                                      "\""
                                      (zero-or-more (not (any "\n\":"))))
                                 (zero-or-more (not (any "\n\":")))))
                      (group (zero-or-more (not (any "\n")))) "\n"
                      (63 (group (*\? (not (any " "))) "\n"))
                      (zero-or-more (any "	 "))
                      "#+end_src")
                t))

(defun org-ql--byte-compile-warning (_string _pos _fill level)
  "Signal an `org-ql-invalid-query' error.
Arguments STRING, POS, FILL, and LEVEL are according to
`byte-compile-log-warning-function'."
  ;; Used as the `byte-compile-log-warning-function' in `org-ql--query-preamble'.
  (signal 'org-ql-invalid-query level))

(defun org-ql--query-predicate (query)
  "Return predicate function for QUERY."
  ;; Use custom log function to prevent warnings for e.g. partially typed queries.
  (let ((byte-compile-log-warning-function #'org-ql--byte-compile-warning))
    (byte-compile
     `(lambda ()
        (cl-macrolet ((clocked (&key from to on)
                               (org-ql--from-to-on)
                               `(org-ql--predicate-clocked :from ,from :to ,to))
                      (closed (&key from to on)
                              (org-ql--from-to-on)
                              `(org-ql--predicate-closed :from ,from :to ,to))
                      (deadline (&key from to on)
                                (org-ql--from-to-on)
                                `(org-ql--predicate-deadline :from ,from :to ,to))
                      (planning (&key from to on)
                                (org-ql--from-to-on)
                                `(org-ql--predicate-planning :from ,from :to ,to))
                      (scheduled (&key from to on)
                                 (org-ql--from-to-on)
                                 `(org-ql--predicate-scheduled :from ,from :to ,to))
                      (ts (&key from to on (type 'both))
                          (org-ql--from-to-on)
                          `(org-ql--predicate-ts :from ,from :to ,to
                                                 :regexp ,(pcase type
                                                            ('both org-tsr-regexp-both)
                                                            ('active org-tsr-regexp)
                                                            ('inactive org-ql-tsr-regexp-inactive)))))
          ,query)))))

;;;;; String query parsing

;; This section implements parsing of "plain," non-Lisp queries using the `peg'
;; library.  NOTE: This needs to appear after the predicates are defined.

(require 'peg)

;; Fix compiler warnings probably caused by `peg' not using lexical-binding.
;; TODO: File bug report upstream.
(defvar peg-errors nil)
(defvar peg-stack nil)

(defmacro org-ql--peg-parse-string (rules string &optional noerror)
  "Parse STRING according to RULES."
  ;; This sentence was in the docstring but Checkdoc is complaining,
  ;; so moving it to a comment: "If NOERROR is non-nil, push nil
  ;; resp. t if the parse failed resp. succeded instead of signaling
  ;; an error."

  ;; Unfortunately, this macro was moved to peg-tests.el, so we copy it here.
  `(with-temp-buffer
     (insert ,string)
     (goto-char (point-min))
     ,(if noerror
	  (let ((entry (make-symbol "entry"))
		(start (caar rules)))
	    `(peg-parse (,entry (or (and ,start `(-- t)) ""))
			. ,rules))
	`(peg-parse . ,rules))))

(cl-eval-when (compile load eval)
  ;; This `eval-when' is necessary, otherwise the macro does not define
  ;; the function correctly, apparently because `org-ql-predicates'
  ;; ends up being not defined correctly at expansion time.

  (defun org-ql--def-query-string-to-sexp-fn (predicates)
    "Define function `org-ql--query-string-to-sexp' according to PREDICATES.
Builds the PEG expression using PREDICATES (which should be the
value of `org-ql-predicates')."
    (let* ((names (--map (symbol-name (plist-get (cdr it) :name))
                         predicates))
           (aliases (->> predicates
                         (--map (plist-get (cdr it) :aliases))
                         -non-nil
                         -flatten
                         (-map #'symbol-name)))
           (predicates (->> (append names aliases)
                            -uniq
                            ;; Sort the keywords longest-first to work around what seems to be an
                            ;; obscure bug in `peg': when one keyword is a substring of another,
                            ;; and the shorter one is listed first, the shorter one fails to match.
                            (-sort (-on #'> #'length)))))
      (fset 'org-ql--query-string-to-sexp
            (byte-compile
             `(cl-function
               (lambda (input &optional (boolean 'and))
                 "Return query parsed from plain query string INPUT.
Multiple predicates are combined with BOOLEAN."
                 (unless (s-blank-str? input)
                   (let* ((query (org-ql--peg-parse-string
                                  ((query (+ term
                                             (opt (+ (syntax-class whitespace) (any)))))
                                   (term (or (and negation (list positive-term)
                                                  ;; This is a bit confusing, but it seems to work.  There's probably a better way.
                                                  `(pred -- (list 'not (car pred))))
                                             positive-term))
                                   (positive-term (or (and predicate-with-args `(pred args -- (cons (intern pred) args)))
                                                      (and predicate-without-args `(pred -- (list (intern pred))))
                                                      (and plain-string `(s -- (list 'regexp s)))))
                                   (plain-string (or quoted-arg unquoted-arg))
                                   (predicate-with-args (substring predicate) ":" args)
                                   (predicate-without-args (substring predicate) ":")
                                   (predicate (or ,@predicates))
                                   (args (list (+ (and (or keyword-arg quoted-arg unquoted-arg) (opt separator)))))
                                   (keyword-arg (and keyword "=" `(kw -- (intern (concat ":" kw)))))
                                   (keyword (substring (+ (not (or separator "=" "\"" (syntax-class whitespace))) (any))))
                                   (quoted-arg "\"" (substring (+ (not (or separator "\"")) (any))) "\"")
                                   (unquoted-arg (substring (+ (not (or separator "\"" (syntax-class whitespace))) (any))))
                                   (negation "!")
                                   (separator "," ))
                                  input 'noerror)))
                     ;; Discard the t that `peg-parse-string' always returns as the first
                     ;; element.  I don't know what it means, but we don't want it.
                     (if (> (length (cdr query)) 1)
                         (cons boolean (nreverse (cdr query)))
                       (cadr query)))))))))))

;;;;; Predicate definition

(defvar org-ql-defpred-defer nil
  "Defer expensive function redefinitions when defining predicates.
When non-nil, defining a predicate with `org-ql-defpred' does not
cause the functions `org-ql--normalize-query',
`org-ql--query-preamble', and `org-ql--query-string-to-sexp' to
be redefined.  These functions must be redefined in order to
account for new predicates, but when defining many
predicates (like at load time), that may be deferred for
performance (after which those functions should be updated
manually; see the definition of `org-ql-defpred').")

;; Yes, these two functions are a little hairy: `pcase' is challenging
;; enough, but splicing forms into one is something else.  But it's
;; worth it to do this ugly stuff here, in one place, so the
;; `org-ql-defpred' macro becomes easy to use.

(defun org-ql--define-normalize-query-fn (predicates)
  "Define function `org-ql--normalize-query' for PREDICATES.
PREDICATES should be the value of `org-ql-predicates'."
  (let ((normalizer-patterns (->> predicates
                                  (--map (plist-get (cdr it) :normalizers))
                                  (-flatten-n 1))))
    (fset 'org-ql--normalize-query
          (byte-compile
           `(lambda (query)
              "Return normalized form of QUERY expression.
This function is defined by calling
`org-ql--define-normalize-query-fn', which uses normalizer forms
defined in `org-ql-predicates' by calling `org-ql-defpred'."
              (cl-labels ((rec (element)
                               (pcase element
                                 (`(or . ,clauses) `(or ,@(mapcar #'rec clauses)))
                                 (`(and . ,clauses) `(and ,@(mapcar #'rec clauses)))
                                 (`(not . ,clauses) `(not ,@(mapcar #'rec clauses)))
                                 (`(when ,condition . ,clauses) `(when ,(rec condition)
                                                                   ,@(mapcar #'rec clauses)))
                                 (`(unless ,condition . ,clauses) `(unless ,(rec condition)
                                                                     ,@(mapcar #'rec clauses)))
                                 ;; TODO: Combine (regexp) when appropriate (i.e. inside an OR, not an AND).
                                 ((pred stringp) `(regexp ,element))

                                 ,@normalizer-patterns

                                 ;; Any other form: passed through unchanged.
                                 (_ element))))
                (rec query)))))))

(defun org-ql--define-query-preamble-fn (predicates)
  "Define function `org-ql--query-preamble' for PREDICATES.
PREDICATES should be the value of `org-ql-predicates'."
  ;; NOTE: I don't how the `list' symbol ends up in the list, but anyway...
  (let* ((preamble-patterns
          (-flatten-n 1 (-non-nil
                         ;; NOTE: Using -let instead of pcase-let here because I can't make map 2.1 install in the test sandbox.
                         (--map (-let* (((&plist :preambles) (cdr it)))
                                  (--map (pcase-let* ((`(,pattern ,exp) it))
                                           `(,pattern
                                             (-let* (((&plist :regexp :case-fold :query) ,exp))
                                               (setf org-ql-preamble regexp
                                                     preamble-case-fold case-fold)
                                               ;; NOTE: Even when `predicate' is nil, it must be returned in the pcase form.
                                               query)))
                                         preambles))
                                predicates)))))
    (fset 'org-ql--query-preamble
          `(lambda (query)
             "Return preamble data plist for QUERY.
The plist has the following keys:

  :preamble Regexp to search the Org buffer for to find potential
            matches.  If the regexp doesn't guarantee a match to
            QUERY, the :query key should be an appropriate query
            expression to test against the heading (i.e. usually
            QUERY again).

  :preamble-case-fold What to bind variable `case-fold-search' to
                      around the regexp search.

  :query The query expression to use instead of QUERY (or QUERY
         again, when appropriate).

This function is defined by calling
`org-ql--define-query-preamble-fn', which uses preamble forms
defined in `org-ql-predicates' by calling `org-ql-defpred'."
             (pcase org-ql-use-preamble
               ('nil (list :query query :preamble nil))
               (_ (let ((preamble-case-fold t)
                        org-ql-preamble)
                    (cl-labels ((rec (element)
                                     (or (when org-ql-preamble
                                           ;; Only one preamble is allowed
                                           element)
                                         (pcase element
                                           (`(or _) element)

                                           ,@preamble-patterns

                                           (`(and . ,rest)
                                            (let ((clauses (mapcar #'rec rest)))
                                              `(and ,@(-non-nil clauses))))
                                           (_ element)))))
                      (setq query (pcase (mapcar #'rec (list query))
                                    ((or `(nil)
                                         `((nil))
                                         `((and))
                                         `((or)))
                                     t)
                                    (`(t) t)
                                    (query (-flatten-n 1 query))))
                      (list :query query :preamble org-ql-preamble :preamble-case-fold preamble-case-fold)))))))
    ;; For some reason, byte-compiling the backquoted lambda form directly causes a warning
    ;; that `query' refers to an unbound variable, even though that's not the case, and the
    ;; function still works.  But to avoid the warning, we byte-compile it afterward.
    (byte-compile 'org-ql--query-preamble)))

(cl-defmacro org-ql-defpred (name args docstring &key body preambles normalizers)
  "Define an `org-ql' selector predicate named `org-ql--predicate-NAME'.
NAME may be a symbol or a list of symbols: if a list, the first
is used as NAME and the rest are aliases.  A function is only
created for NAME, not for aliases, so a normalizer should be used
to replace aliases with NAME in queries (keep reading).

ARGS is a `cl-defun'-style argument list.  DOCSTRING is the
function's docstring.

BODY is the body of the predicate.  It will be evaluated with
point on the beginning of an Org heading and should return
non-nil if the heading's entry is a match.

PREAMBLES and NORMALIZERS are lists of `pcase' forms matched
against Org QL query sexps.  They are spliced into `pcase' forms
in the definitions of the functions `org-ql--query-preamble' and
`org-ql--normalize-query', which see.  Those functions are
redefined when this macro is expanded, unless variable
`org-ql-defpred-defer' is non-nil, in which case those functions
should be redefined manually after defining predicates by calling
`org-ql--define-query-preamble-fn' and `org-ql--define-normalize-query-fn'.

NORMALIZERS are used to normalize query expressions to standard
forms.  For example, when the predicate has aliases, the aliases
should be replaced with predicate names using a normalizer.
Also, predicate arguments may be put into a more optimal form so
that the predicate has less work to do at query time.

PREAMBLES refer to regular expressions which may be used to
search through a buffer directly to a potential match rather than
testing the predicate body on each heading.  (Naming things is
hard.)  In each `pcase' form in PREAMBLES, the `pcase'
expression (not the pattern) should be a plist with the following
keys, each value of which should be an expression which may refer
to variables bound in the pattern:

  :regexp     Regular expression which searches directly to a
              potential match.

  :case-fold  Bound to `case-fold-search' around the regexp search.

  :query      Expression which should replace the query expression,
              or `query' if it should not be changed (e.g. if the
              regexp is insufficient to determine whether a
              heading matches, in which case the predicate's body
              needs to be tested on the heading).  If the regexp
              guarantees a match, this may be simply t, leaving the
              query expression with no work to do, which improves
              performance.

For convenience, within the `pcase' patterns, the symbol
`predicate-names' is a special form which is replaced with a
pattern matching any of the predicate's name and aliases.  For
example, if NAME were:

  (heading h)

Then if NORMALIZERS were:

  ((`(,predicate-names . ,args)
  `(heading ,@args)))

It would be expanded to:

  ((`(,(or 'heading 'h) . ,args)
  `(heading ,@args)))"
  ;; NOTE: The debug form works, completely!  For example, use `edebug-defun'
  ;; on the `heading' predicate, then evaluate this form:
  ;; (let* ((query '(heading "HEADING"))
  ;;        (normalized (org-ql--normalize-query query))
  ;;        (preamble (org-ql--query-preamble normalized)))
  ;;   (list :query query
  ;;         :normalized normalized
  ;;         :preamble preamble))
  (declare (debug ([&or symbolp listp] listp stringp
                   &rest [&or [":body" def-body]
                              [":normalizers" (&rest (sexp def-body))]
                              [":preambles" (&rest (sexp def-body))]]))
           (indent defun))
  (let* ((aliases (when (listp name)
                    (cdr name)))
         (name (cl-etypecase name
                 (list (car name))
                 (atom name)))
         (fn-name (intern (concat "org-ql--predicate-" (symbol-name name))))
         (predicate-name (intern (symbol-name name)))
         (predicate-names (delq nil (cons predicate-name aliases)))
         (normalizers (cl-sublis (list (cons 'predicate-names (cons 'or (--map (list 'quote it) predicate-names))))
                                 normalizers))
         (preambles (cl-sublis (list (cons 'predicate-names (cons 'or (--map (list 'quote it) predicate-names))))
                               preambles)))
    `(progn
       (cl-eval-when (compile load eval)
         (cl-defun ,fn-name ,args ,docstring ,body))
       (setf (map-elt org-ql-predicates ',predicate-name)
             `(:name ,',name :aliases ,',aliases :fn ,',fn-name :docstring ,,docstring :args ,',args
                     :normalizers ,',normalizers :preambles ,',preambles))
       (unless org-ql-defpred-defer
         ;; Reversing preserves the order in which predicates were defined.
         (org-ql--define-normalize-query-fn (reverse org-ql-predicates))
         (org-ql--define-query-preamble-fn (reverse org-ql-predicates))
         (org-ql--def-query-string-to-sexp-fn (reverse org-ql-predicates))))))

(defmacro org-ql--from-to-on ()
  "For internal use.
Expands into a form that processes arguments to timestamp-related
predicates."
  ;; Several attempts to use `cl-macrolet' and `cl-symbol-macrolet' failed, so I
  ;; resorted to this top-level macro.  It will do for now.
  `(progn
     (when on
       (setq from on
             to on))
     (when from
       (setq from (pcase from
                    ((or 'today "today") (->> (ts-now)
                                              (ts-apply :hour 0 :minute 0 :second 0)))
                    ((pred numberp) (->> (ts-now)
                                         (ts-adjust 'day from)
                                         (ts-apply :hour 0 :minute 0 :second 0)))
                    ((and (pred stringp)
                          (guard (ignore-errors (cl-parse-integer from))))
                     ;; The `pcase' `let' pattern doesn't bind values in the
                     ;; body forms, so we have to parse the integer again.
                     (->> (ts-now)
                          (ts-adjust 'day (cl-parse-integer from))
                          (ts-apply :hour 0 :minute 0 :second 0)))
                    ((pred stringp) (ts-parse-fill 'begin from))
                    ((pred ts-p) from))))
     (when to
       (setq to (pcase to
                  ((or 'today "today") (->> (ts-now)
                                            (ts-apply :hour 23 :minute 59 :second 59)))
                  ((pred numberp) (->> (ts-now)
                                       (ts-adjust 'day to)
                                       (ts-apply :hour 23 :minute 59 :second 59)))
                  ((and (pred stringp)
                        (guard (ignore-errors (cl-parse-integer to))))
                   ;; The `pcase' `let' pattern doesn't bind values in the
                   ;; body forms, so we have to parse the integer again.
                   (->> (ts-now)
                        (ts-adjust 'day (cl-parse-integer to))
                        (ts-apply :hour 23 :minute 59 :second 59)))
                  ((pred stringp) (ts-parse-fill 'end to))
                  ((pred ts-p) to))))))

;;;;;; Predicates

(cl-eval-when (compile load eval)
  ;; Improve load time by deferring the per-predicate preamble- and normalizer-function
  ;; redefinitions until all of the predicates have been defined.
  (setf org-ql-defpred-defer t))

(org-ql-defpred category (&rest categories)
  "Return non-nil if current heading is in one or more of CATEGORIES (a list of strings)."
  :body (when-let ((category (org-get-category (point))))
          (cl-typecase categories
            (null t)
            (otherwise (member category categories)))))

(org-ql-defpred done ()
  "Return non-nil if entry's TODO keyword is in `org-done-keywords'."
  ;; NOTE: This was a defsubst before being defined with the macro.  Might be good to make it a defsubst again.
  :body (or (apply #'org-ql--predicate-todo org-done-keywords)))

(org-ql-defpred habit ()
  "Return non-nil if entry is a habit."
  :preambles ((`(,predicate-names)
               (list :regexp (rx bol (0+ space) ":STYLE:" (1+ space) "habit" (0+ space) eol))))
  :body (org-is-habit-p))

(org-ql-defpred (heading h) (&rest regexps)
  "Return non-nil if current entry's heading matches all REGEXPS (regexp strings)."
  :normalizers ((`(,predicate-names . ,args)
                 ;; "h" alias.
                 `(heading ,@args)))
  ;; MAYBE: Adjust regexp to avoid matching in tag list.
  :preambles ((`(,predicate-names ,regexp)
               ;; Only one regexp: match with preamble, then let predicate confirm (because
               ;; the match could be in e.g. the tags rather than the heading text).
               (list :regexp (rx-to-string `(seq bol (1+ "*") (1+ blank) (0+ nonl)
                                                 ,regexp)
                                           'no-group)
                     :query query))
              (`(,predicate-names . ,regexps)
               ;; Multiple regexps: use preamble to match against first
               ;; regexp, then let the predicate match the rest.
               (list :regexp (rx-to-string `(seq bol (1+ "*") (1+ blank) (0+ nonl)
                                                 ,(car regexps))
                                           'no-group)
                     :query query)))
  ;; TODO: In Org 9.2+, `org-get-heading' takes 2 more arguments.
  :body (let ((heading (org-get-heading 'no-tags 'no-todo)))
          (--all? (string-match it heading) regexps)))

(org-ql-defpred level (level-or-comparator &optional level)
  "Return non-nil if current heading's outline level matches arguments.
The following forms are accepted:

  (level NUMBER): Matches if heading level is NUMBER.
  (level NUMBER NUMBER): Matches if heading level is equal to or between NUMBERs.
  (level COMPARATOR NUMBER): Matches if heading level compares to NUMBER with COMPARATOR.

COMPARATOR may be `<', `<=', `>', or `>='."
  :normalizers ((`(,predicate-names . ,args)
                 ;; Arguments could be given as strings (e.g. from a non-Lisp query).
                 `(level ,@(--map (pcase it
                                    ((or "<" "<=" ">" ">=" "=")
                                     (intern it))
                                    ((pred stringp) (string-to-number it))
                                    (_ it))
                                  args))))
  :preambles ((`(,predicate-names ,comparator-or-num ,num)
               (let ((repeat (pcase comparator-or-num
                               ('< `(repeat 1 ,(1- num) "*"))
                               ('<= `(repeat 1 ,num "*"))
                               ('> `(>= ,(1+ num) "*"))
                               ('>= `(>= ,num "*"))
                               ((pred integerp) `(repeat ,comparator-or-num ,num "*")))))
                 (list :regexp (rx-to-string `(seq bol ,repeat " ") t)
                       :case-fold t)))
              (`(,predicate-names ,num)
               (list :regexp (rx-to-string `(seq bol (repeat ,num "*") " ") t)
                     :case-fold t)))
  ;; NOTE: It might be necessary to take into account `org-odd-levels'; see docstring for
  ;; `org-outline-level'.
  :body (when-let ((outline-level (org-outline-level)))
          (pcase level-or-comparator
            ((pred numberp) (pcase level
                              ('nil ;; Equality
                               (= outline-level level-or-comparator))
                              ((pred numberp) ;; Between two levels
                               (>= level-or-comparator outline-level level))))
            ((pred symbolp) ;; Compare with function
             (funcall level-or-comparator outline-level level)))))

(org-ql-defpred link (&rest args)
  ;; User-facing argument form: (&optional description-or-target &key description target regexp-p).
  "Return non-nil if current heading contains a link matching arguments.
DESCRIPTION-OR-TARGET is matched against the link's description
and target.  Alternatively, one or both of DESCRIPTION and TARGET
may be matched separately.  Without arguments, return non-nil if
any link is found."
  ;; NOTE: It would be preferable to avoid this manual argument parsing every time the predicate
  ;; is called, but pre-processing it to a normal form gets complicated with the preamble and
  ;; pre-processing, because we don't want to display a query like "(link :description-or-target
  ;; "FOO")" in the view header, which would be ugly.  So, since preambles are expected to be
  ;; enabled nearly all of the time, in which case this function won't be called anyway, it's
  ;; probably not worth rewriting code all over the place to fix this.
  :preambles ((`(,predicate-names)
               (list :regexp ;; Match a link with a target and optionally a description.
                     (rx (or bol (1+ blank))
                         "[[" (1+ (not (any "]"))) "]"
                         (optional (seq "[" (0+ (not (any "]"))) "]"))
                         "]"
                         (or eol blank))))
              (`(,predicate-names ,(and description-or-target
                                        (guard (not (keywordp description-or-target)))))
               (list :regexp (org-ql--link-regexp :description-or-target
                                                  (regexp-quote description-or-target)))
               nil)
              (`(,predicate-names . ,plist)
               (list :regexp (org-ql--link-regexp
                              :description
                              (when (plist-get plist :description)
                                (regexp-quote (plist-get plist :description)))
                              :target (when (plist-get plist :target)
                                        (regexp-quote (plist-get plist :target)))))
               nil))
  :body (let* (plist description-or-target description target regexp-p)
          (if (not (keywordp (car args)))
              (setf description-or-target (car args)
                    plist (cdr args))
            (setf plist args))
          (setf description (plist-get plist :description)
                target (plist-get plist :description)
                regexp-p (plist-get plist :regexp-p))
          (unless regexp-p
            ;; NOTE: It would also be preferable to avoid regexp-quoting every time this predicate
            ;; is called.  Ideally that would be handled in the query pre-processing step.  However,
            ;; handling that properly, in combination with preparing the query preamble and whether
            ;; REGEXP-P is enabled, is also complicated, so let's not.
            (when description-or-target
              (setf description-or-target (regexp-quote description-or-target)))
            (when description
              (setf description (regexp-quote description)))
            (when target
              (setf target (regexp-quote target))))
          (when (re-search-forward org-ql-link-regexp (org-entry-end-position) t)
            (pcase description-or-target
              ('nil (and (or (null target)
                             (string-match-p target (match-string 1)))
                         (or (null description)
                             (string-match-p description (match-string org-ql-link-description-group)))))
              (_ (if (and description target)
                     (and (string-match-p target (match-string 1))
                          (string-match-p description (match-string org-ql-link-description-group)))
                   (or (string-match-p description-or-target (match-string 1))
                       (string-match-p description-or-target
                                       (match-string org-ql-link-description-group)))))))))

;; MAYBE: Preambles for outline-path predicates.  Not sure if possible without complicated logic.

(org-ql-defpred (outline-path olp) (&rest regexps)
  "Return non-nil if current node's outline path matches all of REGEXPS.
Each string is compared as a regexp to each element of the node's
outline path with `string-match'.  For example, if an entry's
outline path were \"Food/Fruits/Grapes\", it would match any of
the following queries:

  (olp \"Food\")
  (olp \"Fruits\")
  (olp \"Food\" \"Fruits\")
  (olp \"Fruits\" \"Grapes\")
  (olp \"Food\" \"Grapes\")"
  :normalizers ((`(,predicate-names . ,strings)
                 ;; Regexp quote headings.
                 `(outline-path ,@(mapcar #'regexp-quote strings))))
  :body (let ((entry-olp (org-ql--value-at (point) #'org-ql--outline-path)))
          (cl-loop for h in regexps
                   always (cl-member h entry-olp :test #'string-match))))

(org-ql-defpred (outline-path-segment olps) (&rest regexps)
  "Return non-nil if current node's outline path matches segment REGEXPS.
Matches REGEXPS as a contiguous segment of the outline path.
Each regexp is compared to each element of the node's outline
path with `string-match'.  For example, if an entry's outline
path were \"Food/Fruits/Grapes\", it would match any of the
following queries:

  (olp \"Food\")
  (olp \"Fruit\")
  (olp \"Food\" \"Fruit\")
  (olp \"Fruit\" \"Grape\")

But it would not match the following, because they do not match a
contiguous segment of the outline path:

  (olp \"Food\" \"Grape\")"
  ;; MAYBE: Allow anchored matching.
  :normalizers ((`(,(or 'outline-path-segment 'olps) . ,strings)
                 ;; Regexp quote headings.
                 `(outline-path-segment ,@(mapcar #'regexp-quote strings))))
  :body (org-ql--infix-p regexps (org-ql--value-at (point) #'org-ql--outline-path)))

(org-ql-defpred path (&rest regexps)
  "Return non-nil if current heading's buffer's filename path matches any of REGEXPS (regexp strings).
Without arguments, return non-nil if buffer is file-backed."
  :body (when (buffer-file-name)
          (cl-typecase regexps
            (null t)
            (list (cl-loop for regexp in regexps
                           thereis (string-match regexp (buffer-file-name)))))))

(org-ql-defpred priority (&rest args)
  "Return non-nil if current heading has a certain priority.
ARGS may be either a list of one or more priority letters as
strings, or a comparator function symbol followed by a priority
letter string.  For example:

  (priority \"A\")
  (priority \"A\" \"B\")
  (priority '>= \"B\")

Note that items without a priority cookie never match this
predicate (while Org itself considers items without a cookie to
have the default priority, which, by default, is equal to
priority B)."
  ;; NOTE: This treats priorities differently than Org proper treats them, in that
  ;; items without a priority cookie never match this predicate, even though Org
  ;; itself would consider un-cookied items to have a default numeric priority
  ;; value.  We do this because it doesn't seem very useful or intuitive for a
  ;; query like (priority "B") to match an item that has no priority cookie.
  ;; TODO: Convert priority arg(s) to numeric values in pre-processing.
  :normalizers
  ((`(,predicate-names ,(and (or '= '< '> '<= '>=) comparator) ,letter)
    ;; Quote comparator.
    `(priority ',comparator ,letter)))

  :preambles
  (;; NOTE: This only accepts A, B, or C.  I haven't seen
   ;; other priorities in the wild, so this will do for now.
   (`(,predicate-names)
    ;; Any priority cookie.
    (list :regexp (rx-to-string `(seq bol (1+ "*") (1+ blank) (0+ nonl) "[#" (in "ABC") "]") t)))
   (`(,predicate-names ,(and (or ''= ''< ''> ''<= ''>=) comparator) ,letter)
    ;; Comparator and priority letter.
    ;; NOTE: The double-quoted comparators.  See below.
    (let* ((priority-letters '("A" "B" "C"))
           (index (-elem-index letter priority-letters))
           ;; NOTE: Higher priority == lower number.
           ;; NOTE: Because we need to support both preamble-based queries and
           ;; regular predicate ones, we work around an idiosyncrasy of query
           ;; pre-processing by accepting both quoted and double-quoted comparator
           ;; function symbols.  Not the most elegant solution, but it works.
           (priorities (s-join "" (pcase comparator
                                    ((or '= ''=) (list letter))
                                    ((or '> ''>) (cl-subseq priority-letters 0 index))
                                    ((or '>= ''>=) (cl-subseq priority-letters 0 (1+ index)))
                                    ((or '< ''<) (cl-subseq priority-letters (1+ index)))
                                    ((or '<= ''<=) (cl-subseq priority-letters index))))))
      (list :regexp (rx-to-string `(seq bol (1+ "*") (1+ blank) (optional (1+ upper) (1+ blank))
                                        "[#" (in ,priorities) "]") t))))
   (`(,predicate-names . ,letters)
    ;; One or more priorities.
    ;; MAYBE: Disable case-folding.
    (list :regexp (rx-to-string `(seq bol (1+ "*") (1+ blank)
                                      (optional (1+ upper) (1+ blank))
                                      "[#" (or ,@letters) "]") t))))
  :body
  (when-let* ((item-priority (save-excursion
                               (save-match-data
                                 ;; TODO: Is the save-match-data above necessary?
                                 (when (and (looking-at org-heading-regexp)
                                            (save-match-data
                                              (string-match org-priority-regexp (match-string 0))))
                                   (org-get-priority (match-string 0)))))))
    ;; Item has a priority: compare it.
    (pcase args
      ('nil
       ;; No arguments: return non-nil.
       t)
      (`(,(and (or '= '< '> '<= '>=) comparator) ,priority-arg)
       ;; Comparator and priority arguments given: compare item priority using them.
       (funcall comparator item-priority
                (* 1000 (- org-lowest-priority (string-to-char priority-arg)))))
      (_
       ;; List of priorities given as arguments: compare each of them to item priority using =.
       (cl-loop for priority-arg in args
                thereis (= item-priority (* 1000 (- org-lowest-priority (string-to-char priority-arg)))))))))

(org-ql-defpred property (property &optional value)
  "Return non-nil if current entry has PROPERTY (a string), and optionally VALUE (a string)."
  :normalizers ((`(,predicate-names ,property . ,value)
                 ;; Convert keyword property arguments to strings.  Non-sexp
                 ;; queries result in keyword property arguments (because to do
                 ;; otherwise would require ugly special-casing in the parsing).
                 (when (keywordp property)
                   (setf property (substring (symbol-name property) 1)))
                 (cons 'property (cons property value))))
  ;; MAYBE: Should case folding be disabled for properties?  What about values?
  ;; MAYBE: Support (property) without args.
  :preambles ((`(,predicate-names ,property ,value)
               ;; We do NOT return nil, because the predicate still needs to be tested,
               ;; because the regexp could match a string not inside a property drawer.
               (list :regexp (rx-to-string `(seq bol (0+ space) ":" ,property ":"
                                                 (1+ space) ,value (0+ space) eol))
                     :query query))
              (`(,predicate-names ,property)
               ;; We do NOT return nil, because the predicate still needs to be tested,
               ;; because the regexp could match a string not inside a property drawer.
               ;; NOTE: The preamble only matches if there appears to be a value.
               ;; A line like ":ID: " without any other text does not match.
               (list :regexp (rx-to-string `(seq bol (0+ space) ":" ,property ":" (1+ space)
                                                 (minimal-match (1+ not-newline)) eol))
                     :query query)))
  :body
  (pcase property
    ('nil (user-error "Property matcher requires a PROPERTY argument"))
    (_ (pcase value
         ('nil
          ;; Check that PROPERTY exists
          (org-entry-get (point) property))
         (_
          ;; Check that PROPERTY has VALUE
          (string-equal value (org-entry-get (point) property 'selective)))))))

(org-ql-defpred (regexp r) (&rest regexps)
  "Return non-nil if current entry matches all of REGEXPS (regexp strings)."
  :normalizers ((`(,predicate-names . ,args)
                 `(regexp ,@args)))
  ;; MAYBE: Separate case-sensitive (Regexp) predicate.
  :preambles ((`(,predicate-names ,regexp)
               (list :case-fold t :regexp regexp :query t))
              (`(,predicate-names . ,regexps)
               ;; Search for first regexp, then confirm with predicate.
               (list :case-fold t :regexp (car regexps) :query query)))
  :body
  (let ((end (or (save-excursion
                   (outline-next-heading))
                 (point-max))))
    (save-excursion
      (goto-char (line-beginning-position))
      (cl-loop for regexp in regexps
               always (save-excursion
                        (re-search-forward regexp end t))))))

(org-ql-defpred src (&key regexps lang)
  "Return non-nil if current entry contains an Org source block matching all of REGEXPS.
If keyword argument LANG is non-nil, the block must be in that
language."
  :normalizers ((`(,predicate-names . ,args)
                 ;; Rewrite to use keyword args.
                 (-let (regexps lang keyword-index)
                   (cond ((plist-get args :lang)
                          ;; Lang given first, or only lang given.
                          (setf lang (plist-get args :lang)
                                regexps (seq-difference args (list :lang lang))))
                         ((setf keyword-index (-find-index #'keywordp args))
                          ;; Regexps and lang given.
                          (setf lang (plist-get (cl-subseq args keyword-index) :lang)
                                regexps (cl-subseq args 0 keyword-index)))
                         (t ;; Only regexps given.
                          (setf regexps args)))
                   (when regexps
                     ;; This feels awkward and wrong, but we have to quote lists
                     ;; and avoid quoting nil.  There must be a better way.
                     (setf regexps `(',regexps)))
                   `(src :lang ,lang :regexps ,@regexps))))
  :preambles ((`(,predicate-names . ,args)
               (list :regexp (org-ql--format-src-block-regexp (plist-get args :lang))
                     ;; Always check contents with predicate.
                     :query query)))
  :body
  (catch 'return
    (save-excursion
      (save-match-data
        (when (re-search-forward org-babel-src-block-regexp (org-entry-end-position) t)
          (when lang
            (unless (string= lang (match-string 2))
              (throw 'return nil)))
          (if regexps
              (let ((contents-beg (progn
                                    (goto-char (match-beginning 0))
                                    (forward-line 1)
                                    (point)))
                    (contents-end (progn
                                    (goto-char (match-end 0))
                                    (point-at-bol))))
                (cl-loop for re in regexps
                         do (goto-char contents-beg)
                         always (re-search-forward re contents-end t)))
            ;; No regexps to check: return non-nil.
            t))))))

(org-ql-defpred (tags) (&rest tags)
  "Return non-nil if current heading has one or more of TAGS (a list of strings).
Tests both inherited and local tags."
  ;; MAYBE: -all versions for inherited and local.
  :body (cl-macrolet ((tags-p (tags)
                              `(and ,tags
                                    (not (eq 'org-ql-nil ,tags)))))
          (-let* (((inherited local) (org-ql--tags-at (point))))
            (cl-typecase tags
              (null (or (tags-p inherited)
                        (tags-p local)))
              (otherwise (or (when (tags-p inherited)
                               (seq-intersection tags inherited))
                             (when (tags-p local)
                               (seq-intersection tags local))))))))

(org-ql-defpred (tags-all tags&) (&rest tags)
  "Return non-nil if current heading has all of TAGS (a list of strings).
Tests both inherited and local tags."
  ;; MAYBE: -all versions for inherited and local.
  :normalizers ((`(,predicate-names) `(tags))
                (`(,predicate-names . ,tags) `(and ,@(--map `(tags ,it) tags))))
  :body (apply #'org-ql--predicate-tags tags))

(org-ql-defpred (tags-inherited inherited-tags tags-i itags) (&rest tags)
  "Return non-nil if current heading's inherited tags include one or more of TAGS (a list of strings).
If TAGS is nil, return non-nil if heading has any inherited tags."
  :normalizers ((`(,predicate-names . ,tags)
                 `(tags-inherited ,@tags))
                (`(,predicate-names)
                 `(tags-inherited)))
  :body (cl-macrolet ((tags-p (tags)
                              `(and ,tags
                                    (not (eq 'org-ql-nil ,tags)))))
          (-let* (((inherited _) (org-ql--tags-at (point))))
            (cl-typecase tags
              (null (tags-p inherited))
              (otherwise (when (tags-p inherited)
                           (seq-intersection tags inherited)))))))

(org-ql-defpred (tags-local local-tags tags-l ltags) (&rest tags)
  "Return non-nil if current heading's local tags include one or more of TAGS (a list of strings).
If TAGS is nil, return non-nil if heading has any local tags."
  :normalizers ((`(,predicate-names) `(tags-local))
                (`(,predicate-names . ,tags) `(tags-local ,@tags)))
  :preambles ((`(,predicate-names . ,(and tags (guard tags)))
               ;; When searching for local, non-inherited tags, we can
               ;; search directly to headings containing one of the tags.
               (list :regexp (rx-to-string `(seq bol (1+ "*") (1+ space) (1+ not-newline)
                                                 ":" (or ,@tags) ":")
                                           t)
                     :query t)))
  :body (cl-macrolet ((tags-p (tags)
                              `(and ,tags
                                    (not (eq 'org-ql-nil ,tags)))))
          (-let* (((_ local) (org-ql--tags-at (point))))
            (cl-typecase tags
              (null (tags-p local))
              (otherwise (when (tags-p local)
                           (seq-intersection tags local)))))))

(org-ql-defpred (tags-regexp tags*) (&rest regexps)
  "Return non-nil if current heading has tags matching one or more of REGEXPS.
Tests both inherited and local tags."
  :normalizers ((`(,predicate-names . ,regexps)
                 `(tags-regexp ,@regexps)))
  :body (cl-macrolet ((tags-p (tags)
                              `(and ,tags
                                    (not (eq 'org-ql-nil ,tags)))))
          (-let* (((inherited local) (org-ql--tags-at (point))))
            (cl-typecase regexps
              (null (or (tags-p inherited)
                        (tags-p local)))
              (otherwise (or (when (tags-p inherited)
                               (cl-loop for tag in inherited
                                        thereis (cl-loop for regexp in regexps
                                                         thereis (string-match regexp tag))))
                             (when (tags-p local)
                               (cl-loop for tag in local
                                        thereis (cl-loop for regexp in regexps
                                                         thereis (string-match regexp tag))))))))))

(org-ql-defpred todo (&rest keywords)
  "Return non-nil if current heading is a TODO item.
With KEYWORDS, return non-nil if its keyword is one of KEYWORDS (a list of strings)."
  ;; TODO: Can we make a preamble for plain (todo) queries?
  :preambles ((`(,predicate-names . ,(and todo-keywords (guard todo-keywords)))
               (list :case-fold nil :regexp (rx-to-string `(seq bol (1+ "*") (1+ space) (or ,@todo-keywords) (or " " eol)) t))))
  :body (when-let ((state (org-get-todo-state)))
          (cl-typecase keywords
            (null (not (member state org-done-keywords)))
            (list (member state keywords))
            (symbol (member state (symbol-value keywords)))
            (otherwise (user-error "Invalid todo keywords: %s" keywords)))))

;;;;;; Ancestor/descendant

;; These predicates search ancestor and descendant headings for sub-queries.

;; Note that the implementations of the upward-searching, ancestor/parent predicates differ
;; from that of the downward-searching, descendants/children predicates in that the former
;; take a predicate function as their argument and test it on each heading (the predicate
;; being created by the `--pre-process-query' function, which see), while the latter take an
;; `org-ql' query form as their argument and execute another `org-ql-select' query inside of
;; the currently running query.  This "split" implementation seems like the most generally
;; efficient one, because searching descendants searches potentially many more headings than
;; searching ancestors, so executing a full query in that case can be faster due to use of
;; the "preambles" provided by running a full query.  However, see note below.

;; NOTE: The ancestors and parent predicates' docstrings are developer-facing
;; rather than user-facing, since their arguments are predicates provided
;; automatically by `--pre-process-query'.

(org-ql-defpred ancestors (predicate)
  "Return non-nil if any of current entry's ancestors satisfy PREDICATE."
  :normalizers ((`(,predicate-names ,query) `(ancestors ,(org-ql--query-predicate (rec query))))
                (`(,predicate-names) '(ancestors (lambda () t))))
  :body
  (org-with-wide-buffer
   (cl-loop while (org-up-heading-safe)
            thereis (org-ql--value-at (point) predicate))))

(org-ql-defpred parent (predicate)
  "Return non-nil if the current entry's parent satisfies PREDICATE."
  :normalizers ((`(,predicate-names ,query) `(parent ,(org-ql--query-predicate (rec query))))
                (`(,predicate-names) '(parent (lambda () t))))
  :body
  (org-with-wide-buffer
   (when (org-up-heading-safe)
     (org-ql--value-at (point) predicate))))

;; MAYBE: The `children' and `descendants' predicates could probably be rewritten like
;; the `ancestors' predicate, which avoids calling `org-ql-select' recursively and its
;; associated overhead.  However, that would preclude the use of preambles, so depending
;; on the Org file being searched and the sub-query, performance could be better or
;; worse.  It should be benchmarked extensively before so changing the implementation.

(org-ql-defpred children (query)
  "Return non-nil if current entry has children matching QUERY."
  ;; Quote children queries so the user doesn't have to.
  :normalizers ((`(,predicate-names ,query) `(children ',query))
                (`(,predicate-names) '(children (lambda () t))))
  :body
  (org-with-wide-buffer
   ;; Widening is needed if inside an "ancestors" query
   (org-narrow-to-subtree)
   (when (org-goto-first-child)
     ;; Lisp makes this easy and elegant: all we do is modify the query,
     ;; nesting it inside an (and), and it doesn't descend into grandchildren.
     (let* ((level (org-current-level))
            (query (cl-typecase query
                     (byte-code-function `(and (level ,level)
                                               (funcall ,query)))
                     (t `(and (level ,level)
                              ,query)))))
       (catch 'found
         (org-ql-select (current-buffer)
           query
           :narrow t
           :action (lambda ()
                     (throw 'found t))))))))

(org-ql-defpred descendants (query)
  "Return non-nil if current entry has descendants matching QUERY."
  ;; TODO: This could probably be rewritten like the `ancestors' predicate,
  ;; which avoids calling `org-ql-select' recursively and its associated overhead.
  :normalizers ((`(,predicate-names ,query) `(descendants ',query))
                (`(,predicate-names) '(descendants (lambda () t))))
  :body
  (org-with-wide-buffer
   (org-narrow-to-subtree)
   (when (org-goto-first-child)
     (narrow-to-region (point) (point-max))
     (catch 'found
       (org-ql-select (current-buffer)
         query
         :narrow t
         :action (lambda ()
                   (throw 'found t)))))))

;;;;;; Timestamps

;; TODO: Remove the _on vars from these arg lists.  I think they're not
;; necessary, or shouldn't be, since --pre-process-query should handle them.

;; NOTE: These docstrings apply to the functions defined by `org-ql--defpref',
;; not necessarily to the way users are expected to call them in queries.  The
;; queries are pre-processed by `org-ql--normalize-query' to handle
;; arguments which are constant during a query's execution.

;; TODO: Update the macro to define a user-facing docstring so I don't
;; have to manually update the documentation.

(org-ql-defpred clocked (&key from to _on)
  ;; The underscore before `on' prevents "unused lexical variable"
  ;; warnings, because we pre-process that argument in a macro before
  ;; this function is called.
  "Return non-nil if current entry was clocked in given period.
If no arguments are specified, return non-nil if entry has any
timestamp.

If FROM, return non-nil if entry has a timestamp on or after
FROM.

If TO, return non-nil if entry has a timestamp on or before TO.

If ON, return non-nil if entry has a timestamp on date ON.

FROM, TO, and ON should be either `ts' structs, or strings
parseable by `parse-time-string' which may omit the time value."
  :normalizers ((`(,predicate-names ,(and num-days (pred numberp)))
                 ;; (clocked) and (closed) implicitly look into the past.
                 (let ((from (->> (ts-now)
                                  (ts-adjust 'day (* -1 num-days))
                                  (ts-apply :hour 0 :minute 0 :second 0))))
                   `(clocked :from ,from))))
  :preambles ((`(,predicate-names ,(pred numberp))
               (list :regexp org-ql-clock-regexp :query t))
              (`(,predicate-names)
               (list :regexp org-ql-clock-regexp :query t)))
  :body
  (org-ql--predicate-ts :from from :to to :regexp org-ql-clock-regexp :match-group 1))

(org-ql-defpred closed (&key from to _on)
  ;; The underscore before `on' prevents "unused lexical variable"
  ;; warnings, because we pre-process that argument in a macro before
  ;; this function is called.
  "Return non-nil if current entry was closed in given period.
If no arguments are specified, return non-nil if entry has any
timestamp.

If FROM, return non-nil if entry has a timestamp on or after
FROM.

If TO, return non-nil if entry has a timestamp on or before TO.

If ON, return non-nil if entry has a timestamp on date ON.

FROM, TO, and ON should be either `ts' structs, or strings
parseable by `parse-time-string' which may omit the time value."
  :normalizers ((`(,predicate-names ,(and num-days (pred numberp)))
                 ;; (clocked) and (closed) implicitly look into the past.
                 (let ((from (->> (ts-now)
                                  (ts-adjust 'day (* -1 num-days))
                                  (ts-apply :hour 0 :minute 0 :second 0))))
                   `(closed :from ,from))))
  :preambles ((`(,predicate-names . ,_)
               ;;  Predicate still needs testing.
               (list :regexp org-closed-time-regexp :query query)))
  :body
  (org-ql--predicate-ts :from from :to to :regexp org-closed-time-regexp :match-group 1
                        :limit (line-end-position 2)))

(org-ql-defpred deadline (&key from to _on)
  ;; The underscore before `on' prevents "unused lexical variable"
  ;; warnings, because we pre-process that argument in a macro before
  ;; this function is called.
  "Return non-nil if current entry has deadline in given period.
If no arguments are specified, return non-nil if entry has any
timestamp.

If FROM, return non-nil if entry has a timestamp on or after
FROM.

If TO, return non-nil if entry has a timestamp on or before TO.

If ON, return non-nil if entry has a timestamp on date ON.

FROM, TO, and ON should be either `ts' structs, or strings
parseable by `parse-time-string' which may omit the time value."
  :normalizers ((`(,predicate-names auto)
                 ;; Use `org-deadline-warning-days' as the :to arg.
                 (let ((to (->> (ts-now)
                                (ts-adjust 'day org-deadline-warning-days)
                                (ts-apply :hour 23 :minute 59 :second 59))))
                   `(deadline-warning :to ,to)))
                (`(,predicate-names ,(and num-days (pred numberp)))
                 (let ((to (->> (ts-now)
                                (ts-adjust 'day num-days)
                                (ts-apply :hour 23 :minute 59 :second 59))))
                   `(deadline :to ,to))))
  ;; NOTE: Does this normalizer cause the preamble to not be used?  (Adding one to the deadline-warning definition to be sure.)
  :preambles ((`(,predicate-names . ,_)
               (list :regexp org-deadline-time-regexp :query query)))
  :body
  (org-ql--predicate-ts :from from :to to :regexp org-deadline-time-regexp :match-group 1
                        :limit (line-end-position 2)))

(org-ql-defpred deadline-warning (&key from to)
  "Internal selector used to handle `org-deadline-warning-days' and deadlines with warning periods."
  :preambles ((`(,predicate-names . ,_)
               (list :regexp org-deadline-time-regexp :query query)))
  :body
  (save-excursion
    (forward-line 1)
    (when (re-search-forward org-deadline-time-regexp (line-end-position) t)
      (-let* ((context (org-element-context))
              ;; Since we need to handle warning periods, we parse the Org timestamp
              ;; as an org-element rather than as a string.  Unfortunately, sometimes
              ;; `org-element-context' returns a timestamp nested inside a `planning'
              ;; element, other times just the timestamp, so we have to handle both.
              (deadline-ts-element (pcase context
                                     (`(planning ,tss) (plist-get tss :deadline))
                                     (`(timestamp . ,_) context)))
              ((_timestamp (&keys :warning-value :warning-unit)) deadline-ts-element)
              (ts (ts-parse-org-element deadline-ts-element)))
        (pcase warning-unit
          ('nil ;; Deadline has no warning unit: compare with ts passed in.
           (cond ((and from to) (ts-in from to ts))
                 (from (ts<= from ts))
                 (to (ts<= ts to))))
          ;; Deadline has warning unit: compare with current time (`org-ql--today').
          ((and unit (or 'year 'month 'day))
           (ts<= (->> ts (ts-adjust unit (- warning-value))) org-ql--today))
          ('week (ts<= (->> ts (ts-adjust 'day (* -7 warning-value))) org-ql--today)))))))

(org-ql-defpred planning (&key from to _on)
  ;; The underscore before `on' prevents "unused lexical variable"
  ;; warnings, because we pre-process that argument in a macro before
  ;; this function is called.
  "Return non-nil if current entry has planning timestamp in given period (i.e. its deadline, scheduled, or closed timestamp).
If no arguments are specified, return non-nil if entry has any
timestamp.

If FROM, return non-nil if entry has a timestamp on or after
FROM.

If TO, return non-nil if entry has a timestamp on or before TO.

If ON, return non-nil if entry has a timestamp on date ON.

FROM, TO, and ON should be either `ts' structs, or strings
parseable by `parse-time-string' which may omit the time value."
  :normalizers ((`(,predicate-names ,(and num-days (pred numberp)))
                 (let ((to (->> (ts-now)
                                (ts-adjust 'day num-days)
                                (ts-apply :hour 23 :minute 59 :second 59))))
                   `(planning :to ,to))))
  :preambles ((`(,predicate-names . ,_)
               (list :regexp org-ql-planning-regexp :query query)))
  :body
  (org-ql--predicate-ts :from from :to to :regexp org-ql-planning-regexp :match-group 1
                        :limit (line-end-position 2)))

(org-ql-defpred scheduled (&key from to _on)
  ;; The underscore before `on' prevents "unused lexical variable"
  ;; warnings, because we pre-process that argument in a macro before
  ;; this function is called.
  "Return non-nil if current entry is scheduled in given period.
If no arguments are specified, return non-nil if entry has any
timestamp.

If FROM, return non-nil if entry has a timestamp on or after
FROM.

If TO, return non-nil if entry has a timestamp on or before TO.

If ON, return non-nil if entry has a timestamp on date ON.

FROM, TO, and ON should be either `ts' structs, or strings
parseable by `parse-time-string' which may omit the time value."
  :normalizers ((`(,predicate-names ,(and num-days (pred numberp)))
                 (let ((to (->> (ts-now)
                                (ts-adjust 'day num-days)
                                (ts-apply :hour 23 :minute 59 :second 59))))
                   `(scheduled :to ,to))))
  :preambles ((`(,predicate-names . ,_)
               (list :regexp org-scheduled-time-regexp :query query)))
  :body
  (org-ql--predicate-ts :from from :to to :regexp org-scheduled-time-regexp :match-group 1
                        :limit (line-end-position 2)))

(org-ql-defpred (ts ts-active ts-a ts-inactive ts-i)
  (&key from to _on regexp (match-group 0) (limit (org-entry-end-position)))
  ;; NOTE: Arguments to this predicate are pre-processed in `org-ql--normalize-query'.
  ;; The underscore before `on' prevents "unused lexical variable" warnings due to the
  ;; pre-processing converting that argument to FROM and TO.  The `regexp' argument is
  ;; also provided by the pre-processing and is not to be given by the user.  FROM and
  ;; TO are actually expected to be `ts' structs.  The docstring is written for users.
  "Return non-nil if current entry has a timestamp in given period.
If no arguments are specified, return non-nil if entry has any
timestamp.

If FROM, return non-nil if entry has a timestamp on or after
FROM.

If TO, return non-nil if entry has a timestamp on or before TO.

If ON, return non-nil if entry has a timestamp on date ON.

FROM, TO, and ON should be either `ts' structs, or strings
parseable by `parse-time-string' which may omit the time value.

TYPE may be `active' to match active timestamps, `inactive' to
match inactive ones, or `both' / nil to match both types.

LIMIT bounds the search for the timestamp REGEXP.  It defaults to
the end of the entry, i.e. the position returned by
`org-entry-end-position', but for certain searches it should be
bound to a different positiion, e.g. for planning lines, the end
of the line after the heading."
  ;; MAYBE: Define active/inactive ones separately?
  :normalizers ((`(,(or 'ts-active 'ts-a) . ,rest) `(ts :type active ,@rest))
                (`(,(or 'ts-inactive 'ts-i) . ,rest) `(ts :type inactive ,@rest)))
  :preambles ((`(,predicate-names . ,rest)
               (list :regexp (pcase (plist-get rest :type)
                               ((or 'nil 'both) org-tsr-regexp-both)
                               ('active org-tsr-regexp)
                               ('inactive org-ql-tsr-regexp-inactive))
                     ;; Predicate needs testing only when args are present.
                     :query (-let (((&keys :from :to :on) rest))
                              ;; FIXME: This used to be (when (or from to on) query), but that doesn't seem right, so I
                              ;; changed it to this if, and the tests pass either way.  Might deserve a little scrutiny.
                              (if (or from to on)
                                  query
                                t)))))
  ;; TODO: DRY this with the clocked predicate.
  :body
  (cl-macrolet ((next-timestamp ()
                                `(when (re-search-forward regexp limit t)
                                   (ts-parse-org (match-string match-group))))
                (test-timestamps (pred-form)
                                 `(cl-loop for next-ts = (next-timestamp)
                                           while next-ts
                                           thereis ,pred-form)))
    (save-excursion
      (cond ((not (or from to)) (re-search-forward regexp limit t))
            ((and from to) (test-timestamps (ts-in from to next-ts)))
            (from (test-timestamps (ts<= from next-ts)))
            (to (test-timestamps (ts<= next-ts to)))))))

;; Predicates defined: stop deferring and define normalizer and preamble functions now.
(setf org-ql-defpred-defer nil)
;; Reversing preserves the order in which they were defined.
;; Generally it shouldn't matter, but it might...
(org-ql--define-normalize-query-fn (reverse org-ql-predicates))
(org-ql--define-query-preamble-fn (reverse org-ql-predicates))
(org-ql--def-query-string-to-sexp-fn (reverse org-ql-predicates))

;;;;; Sorting

;; TODO: These appear to work properly, but it would be good to have tests for them.
;; MAYBE: Add timestamp sorter.  Could be slow in some cases, without clever caching of timestamps per-entry.

(defun org-ql--sort-by (items predicates)
  "Return ITEMS sorted by PREDICATES.
PREDICATES is a list of one or more sorting methods, including:
`deadline', `scheduled', and `priority'."
  ;; MAYBE: Use macrolet instead of flet.
  (cl-flet* ((sorter (symbol)
                     (pcase symbol
                       ((or 'deadline 'scheduled)
                        (apply-partially #'org-ql--date-type< (intern (concat ":" (symbol-name symbol)))))
                       ;; TODO: Rename `date' to `planning'.  `date' should be something else.
                       ('date #'org-ql--date<)
                       ('priority #'org-ql--priority<)
                       ('random (lambda (&rest _ignore)
                                  (= 0 (random 2))))
                       ;; NOTE: 'todo is handled below
                       ;; TODO: Add more.
                       (_ (user-error "Invalid sorting predicate: %s" symbol))))
             (sort-by-todo-keyword (items)
                                   (let* ((grouped-items (--group-by (when-let (keyword (org-element-property :todo-keyword it))
                                                                       (substring-no-properties keyword))
                                                                     items))
                                          (sorted-groups (cl-sort grouped-items #'<
                                                                  :key (lambda (keyword)
                                                                         (or (cl-position (car keyword) org-todo-keywords-1 :test #'string=)
                                                                             ;; Put at end of list if not found
                                                                             (1+ (length org-todo-keywords-1)))))))
                                     (-flatten-n 1 (-map #'cdr sorted-groups)))))
    (cl-loop for pred in (reverse predicates)
             do (setq items (if (eq pred 'todo)
                                (sort-by-todo-keyword items)
                              (-sort (sorter pred) items)))
             finally return items)))

;; TODO: Rewrite date sorters using `ts'.

(defun org-ql--date-type< (type a b)
  "Return non-nil if A's date of TYPE is earlier than B's.
A and B are Org headline elements.  TYPE should be a symbol like
`:deadline' or `:scheduled'"
  (org-ql--org-timestamp-element< (org-element-property type a)
                                  (org-element-property type b)))

(defun org-ql--date< (a b)
  "Return non-nil if A's deadline or scheduled property is earlier than B's.
Deadline is considered before scheduled."
  (cl-macrolet ((ts (item)
                    `(or (org-element-property :deadline ,item)
                         (org-element-property :scheduled ,item))))
    (org-ql--org-timestamp-element< (ts a) (ts b))))

(defun org-ql--org-timestamp-element< (a b)
  "Return non-nil if A's date element is earlier than B's.
A and B are Org timestamp elements."
  (cl-macrolet ((ts (ts)
                    `(when ,ts
                       (org-timestamp-format ,ts "%s"))))
    (let* ((a-ts (ts a))
           (b-ts (ts b)))
      (cond ((and a-ts b-ts)
             (string< a-ts b-ts))
            (a-ts t)
            (b-ts nil)))))

(defun org-ql--priority< (a b)
  "Return non-nil if A's priority is higher than B's.
A and B are Org headline elements."
  (cl-macrolet ((priority (item)
                          `(org-element-property :priority ,item)))
    ;; NOTE: Priorities are numbers in Org elements.  This might differ from the priority selector logic.
    (let ((a-priority (priority a))
          (b-priority (priority b)))
      (cond ((and a-priority b-priority)
             (< a-priority b-priority))
            (a-priority t)
            (b-priority nil)))))

(defun org-ql--infix-p (infix list)
  "Return non-nil if INFIX is an infix of LIST.
Each element of INFIX is compared using `string-match', so each
element should be a regexp string."
  (cl-loop with infix-length = (length infix)
           while (and list
                      (>= (length list) infix-length))
           thereis (cl-loop for i in infix
                            for l in list
                            always (string-match i l))
           do (pop list)))

;; And now we go the other direction...

(defun org-ql--query-sexp-to-string (query)
  "Return a string query for sexp QUERY.
If QUERY can't be converted to a string, return nil."
  ;; This started out pretty simple...but at least it's not just one long function, right?
  (cl-labels ((complex-p (query)
                         (or (contains-p 'or query)
			     (contains-p 'ancestors query)
			     (contains-p 'children query)
			     (contains-p 'descendants query)
			     (contains-p 'parent query)))
              (contains-p (symbol list)
                          (cl-loop for element in list
                                   thereis (or (eq symbol element)
                                               (and (listp element)
                                                    (contains-p symbol element)))))
              (format-args
               (args) (let (non-paired paired next-keyword)
                        (cl-loop for arg in args
                                 do (cond (next-keyword (push (cons next-keyword arg) paired)
                                                        (setf next-keyword nil))
                                          ((keywordp arg) (setf next-keyword (substring (symbol-name arg) 1)))
                                          (t (push arg non-paired))))
                        (string-join (append (mapcar #'format-atom non-paired)
                                             (nreverse (--map (format "%s=%s" (car it) (cdr it))
                                                              paired)))
                                     ",")))
              (format-atom
               (atom) (cl-typecase atom
                        (string (if (string-match (rx space) atom)
                                    (format "%S" atom)
                                  (format "%s" atom)))
                        (t (format "%s" atom))))
              (format-form
               (form) (pcase form
                        (`(not . (,rest)) (concat "!" (format-form rest)))
                        (`(priority . ,_) (format-priority form))
                        ;; FIXME: Convert (src) queries to non-sexp form...someday...
                        (`(src . ,_) (user-error "Converting (src ...) queries to non-sexp form is not implemented"))
                        (_ (pcase-let* ((`(,pred . ,args) form)
                                        (args-string (pcase args
                                                       ('() "")
                                                       ((guard (= 1 (length args))) (format "%s" (car args)))
                                                       (_ (format-args args)))))
                             (format "%s:%s" pred args-string)))))
              (format-and
               (form) (pcase-let* ((`(and . ,rest) form))
                        (string-join (mapcar #'format-form rest) " ")))
              (format-priority
               (form) (pcase-let* ((`(priority . ,rest) form)
                                   (args (pcase rest
                                           (`(,(and comparator (or '< '<= '> '>= '=)) ,letter)
                                            (priority-letters comparator letter))
                                           (_ rest))))
                        (concat "priority:" (string-join args ","))))
              (priority-letters
               (comparator letter) (let* ((char (string-to-char (upcase (symbol-name letter))))
                                          (numeric-priorities '(?A ?B ?C))
                                          ;; NOTE: The comparator inversion is intentional.
                                          (others (pcase comparator
                                                    ('< (--select (> it char) numeric-priorities))
                                                    ('<= (--select (>= it char) numeric-priorities))
                                                    ('> (--select (< it char) numeric-priorities))
                                                    ('>= (--select (<= it char) numeric-priorities))
                                                    ('= (--select (= it char) numeric-priorities)))))
                                     (mapcar #'char-to-string others))))
    ;; FIXME: Error out for ts structs passed to `ts' predicate (very unlikely to be linked to).
    (unless (complex-p query)
      (pcase query
        (`(and . ,_) (format-and query))
        (_ (format-form query))))))

;;;; Footer

(provide 'org-ql)

;;; org-ql.el ends here<|MERGE_RESOLUTION|>--- conflicted
+++ resolved
@@ -159,9 +159,6 @@
 
 ;;;; Macros
 
-<<<<<<< HEAD
-;; TODO: Mark as obsolete/deprecated.
-=======
 (cl-defmacro org-ql--defpred (name args docstring &rest body)
   "Define an `org-ql' selector predicate named `org-ql--predicate-NAME'.
 NAME may be a symbol or a list of symbols: if a list, the first
@@ -189,7 +186,6 @@
 	 (push (list :name ',pred-name :aliases ',aliases :fn ',fn-name :docstring ,docstring :args ',args) org-ql-predicates))
        (cl-defun ,fn-name ,args ,docstring ,@body))))
 
->>>>>>> 148a193c
 ;;;###autoload
 (cl-defmacro org-ql (buffers-or-files query &key sort narrow action)
   "Expands into a call to `org-ql-select' with the same arguments.
@@ -645,7 +641,7 @@
                       "#+begin_src"
                       (one-or-more (any "	 "))
                       ,(or lang `(1+ (not (any "	\n-\f
+\f  "))))
                       (zero-or-more (any "	 "))
                       (group (or (seq (zero-or-more (not (any "\n\":")))
